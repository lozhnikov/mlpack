--- conflicted
+++ resolved
@@ -8,7 +8,6 @@
     - '*'
 
 jobs:
-<<<<<<< HEAD
 #- job: Linux
 #  timeoutInMinutes: 360
 #  pool:
@@ -28,10 +27,6 @@
 #        binding: 'go'
 #        go.version: '1.11.0'
 #        CMakeArgs: '-DDEBUG=OFF -DPROFILE=OFF -DBUILD_PYTHON_BINDINGS=OFF -DBUILD_JULIA_BINDINGS=OFF -DBUILD_GO_BINDINGS=ON -DBUILD_R_BINDINGS=OFF'
-#      R:
-#        binding: 'R'
-#        R.version: '4.0.0'
-#        CMakeArgs: '-DDEBUG=OFF -DPROFILE=OFF -DBUILD_PYTHON_BINDINGS=OFF -DBUILD_JULIA_BINDINGS=OFF -DBUILD_GO_BINDINGS=OFF -DBUILD_R_BINDINGS=ON'
 #      Markdown:
 #        CMakeArgs: '-DDEBUG=OFF -DPROFILE=OFF -DBUILD_MARKDOWN_BINDINGS=ON -DBUILD_PYTHON_BINDINGS=OFF -DBUILD_GO_BINDINGS=OFF -DBUILD_JULIA_BINDINGS=OFF -DBUILD_R_BINDINGS=OFF'
 #
@@ -60,66 +55,9 @@
 #        python.version: '2.7'
 #        go.version: '1.11.0'
 #        CMakeArgs: '-DDEBUG=OFF -DPROFILE=OFF -DBUILD_PYTHON_BINDINGS=OFF -DBUILD_JULIA_BINDINGS=OFF -DBUILD_GO_BINDINGS=ON -DBUILD_R_BINDINGS=OFF'
-#      R:
-#        binding: 'R'
-#        python.version: '2.7'
-#        R.version: '4.0.0'
-#        CMakeArgs: '-DDEBUG=OFF -DPROFILE=OFF -DBUILD_PYTHON_BINDINGS=OFF -DBUILD_JULIA_BINDINGS=OFF -DBUILD_GO_BINDINGS=OFF -DBUILD_R_BINDINGS=ON'
 #
 #  steps:
 #  - template: macos-steps.yaml
-=======
-- job: Linux
-  timeoutInMinutes: 360
-  pool:
-    vmImage: ubuntu-16.04
-  strategy:
-    matrix:
-      Plain:
-        CMakeArgs: '-DDEBUG=ON -DPROFILE=OFF -DBUILD_PYTHON_BINDINGS=OFF -DBUILD_JULIA_BINDINGS=OFF -DBUILD_GO_BINDINGS=OFF -DBUILD_R_BINDINGS=OFF'
-      Python:
-        binding: 'python'
-        python.version: '3.7'
-        CMakeArgs: '-DDEBUG=OFF -DPROFILE=OFF -DBUILD_PYTHON_BINDINGS=ON -DPYTHON_EXECUTABLE=/usr/bin/python3 -DBUILD_GO_BINDINGS=OFF -DBUILD_JULIA_BINDINGS=OFF -DBUILD_R_BINDINGS=OFF'
-      Julia:
-        julia.version: '1.3.0'
-        CMakeArgs: '-DDEBUG=OFF -DPROFILE=OFF -DBUILD_PYTHON_BINDINGS=OFF -DBUILD_JULIA_BINDINGS=ON -DBUILD_GO_BINDINGS=OFF -DJULIA_EXECUTABLE=/opt/julia-1.3.0/bin/julia -DBUILD_R_BINDINGS=OFF'
-      Go:
-        binding: 'go'
-        go.version: '1.11.0'
-        CMakeArgs: '-DDEBUG=OFF -DPROFILE=OFF -DBUILD_PYTHON_BINDINGS=OFF -DBUILD_JULIA_BINDINGS=OFF -DBUILD_GO_BINDINGS=ON -DBUILD_R_BINDINGS=OFF'
-      Markdown:
-        CMakeArgs: '-DDEBUG=OFF -DPROFILE=OFF -DBUILD_MARKDOWN_BINDINGS=ON -DBUILD_PYTHON_BINDINGS=OFF -DBUILD_GO_BINDINGS=OFF -DBUILD_JULIA_BINDINGS=OFF -DBUILD_R_BINDINGS=OFF'
-
-  steps:
-  - template: linux-steps.yaml
-
-- job: macOS
-  timeoutInMinutes: 360
-  pool:
-    vmImage: macOS-10.14
-  strategy:
-    matrix:
-      Plain:
-        CMakeArgs: '-DDEBUG=ON -DPROFILE=OFF -DBUILD_PYTHON_BINDINGS=OFF -DBUILD_JULIA_BINDINGS=OFF -DBUILD_GO_BINDINGS=OFF -DBUILD_R_BINDINGS=OFF'
-        python.version: '2.7'
-      Python:
-        binding: 'python'
-        python.version: '3.7'
-        CMakeArgs: '-DDEBUG=OFF -DPROFILE=OFF -DBUILD_PYTHON_BINDINGS=ON -DBUILD_JULIA_BINDINGS=OFF -DBUILD_GO_BINDINGS=OFF -DBUILD_R_BINDINGS=OFF'
-      Julia:
-        python.version: '2.7'
-        julia.version: '1.3.0'
-        CMakeArgs: '-DDEBUG=OFF -DPROFILE=OFF -DBUILD_JULIA_BINDINGS=ON -DBUILD_PYTHON_BINDINGS=OFF -DBUILD_GO_BINDINGS=OFF -DBUILD_R_BINDINGS=OFF'
-      Go:
-        binding: 'go'
-        python.version: '2.7'
-        go.version: '1.11.0'
-        CMakeArgs: '-DDEBUG=OFF -DPROFILE=OFF -DBUILD_PYTHON_BINDINGS=OFF -DBUILD_JULIA_BINDINGS=OFF -DBUILD_GO_BINDINGS=ON -DBUILD_R_BINDINGS=OFF'
-
-  steps:
-  - template: macos-steps.yaml
->>>>>>> 6b824065
 
 - job: WindowsVS15
   timeoutInMinutes: 360
