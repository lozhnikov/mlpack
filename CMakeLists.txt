--- conflicted
+++ resolved
@@ -27,15 +27,10 @@
       "Compile shared libraries (if OFF, static libraries are compiled)." ON)
 endif()
 
-<<<<<<< HEAD
 # Build Markdown bindings for documentation.  This is used as part of website
 # generation.
 option(BUILD_MARKDOWN_BINDINGS "Build Markdown bindings for website documentation." OFF)
 
-option(BUILD_SHARED_LIBS
-    "Compile shared libraries (if OFF, static libraries are compiled)." ON)
-=======
->>>>>>> 2b5629a2
 option(BUILD_WITH_COVERAGE
     "Build with support for code coverage tools (gcc only)." OFF)
 option(MATHJAX
