--- conflicted
+++ resolved
@@ -295,86 +295,14 @@
 bool Save(const std::string& filename,
           arma::Mat<eT>& matrix,
           ImageInfo& info,
-          const bool fatal)
-{
-<<<<<<< HEAD
-  Timer::Start("saving_image");
-
-  int tempWidth, tempHeight, tempChannels, tempQuality;
-
-  tempWidth = info.Width();
-  tempHeight = info.Height();
-  tempChannels = info.Channels();
-  tempQuality = info.Quality();
-
-  if (!ImageFormatSupported(filename, true))
-  {
-    std::ostringstream oss;
-    oss << "File type " << Extension(filename) << " not supported.\n";
-    oss << "Currently it supports ";
-    for (auto extension : saveFileTypes)
-      oss << ", " << extension;
-    oss << std::endl;
-    throw std::runtime_error(oss.str());
-    return false;
-  }
-  if (matrix.n_cols > 1)
-  {
-    std::cout << "Input Matrix contains more than 1 image." << std::endl;
-    std::cout << "Only the firstimage will be saved!" << std::endl;
-  }
-  stbi_flip_vertically_on_write(transpose);
-
-  bool status = false;
-  try
-  {
-    arma::Mat<unsigned char> temp = arma::conv_to<arma::Mat<unsigned char> >
-        ::from(matrix);
-    unsigned char* image = temp.memptr();
-
-    if ("png" == Extension(filename))
-    {
-      status = stbi_write_png(filename.c_str(), tempWidth, tempHeight,
-          tempChannels, image, tempWidth * tempChannels);
-    }
-    else if ("bmp" == Extension(filename))
-    {
-      status = stbi_write_bmp(filename.c_str(), tempWidth, tempHeight,
-          tempChannels, image);
-    }
-    else if ("tga" == Extension(filename))
-    {
-      status = stbi_write_tga(filename.c_str(), tempWidth, tempHeight,
-          tempChannels, image);
-    }
-    else if ("hdr" == Extension(filename))
-    {
-      status = stbi_write_hdr(filename.c_str(), tempWidth, tempHeight,
-          tempChannels, reinterpret_cast<float*>(image));
-    }
-    else if ("jpg" == Extension(filename))
-    {
-      status = stbi_write_jpg(filename.c_str(), tempWidth, tempHeight,
-          tempChannels, image, tempQuality);
-    }
-  }
-  catch (std::exception& e)
-  {
-    Timer::Stop("saving_image");
-    if (fatal)
-      Log::Fatal << e.what() << std::endl;
-    Log::Warn << e.what() << std::endl;
-    return false;
-  }
-  Timer::Stop("saving_image");
-  return status;
-=======
+          const bool fatal,
+          const bool transpose)
+{
   arma::Mat<unsigned char> tmpMatrix =
       arma::conv_to<arma::Mat<unsigned char>>::from(matrix);
 
   // Call out to .cpp implementation.
-  return SaveImage(filename, tmpMatrix, info, fatal);
->>>>>>> 237828ff
+  return SaveImage(filename, tmpMatrix, info, fatal, transpose);
 }
 
 // Image saving API for multiple files.
@@ -382,7 +310,8 @@
 bool Save(const std::vector<std::string>& files,
           arma::Mat<eT>& matrix,
           ImageInfo& info,
-          const bool fatal)
+          const bool fatal,
+          const bool transpose)
 {
   if (files.size() == 0)
   {
@@ -400,23 +329,14 @@
     return false;
   }
 
-<<<<<<< HEAD
+  arma::Mat<unsigned char> img;
   bool status = true;
+
   for (size_t i = 0; i < files.size() ; i++)
-=======
-  arma::Mat<unsigned char> img;
-  bool status = Save(files[0], img, info, fatal);
-
-  // Decide matrix dimension using the image height and width.
-  matrix.set_size(info.Width() * info.Height() * info.Channels(), files.size());
-  matrix.col(0) = img;
-
-  for (size_t i = 1; i < files.size() ; i++)
->>>>>>> 237828ff
   {
     arma::Mat<eT> colImg(matrix.colptr(i), matrix.n_rows, 1,
         false, true);
-    status &= Save(files[i], colImg, info, fatal);
+    status &= Save(files[i], colImg, info, fatal, transpose);
   }
 
   return status;
