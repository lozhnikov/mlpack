# mlpack test executable.
add_executable(mlpack_test
  async_learning_test.cpp
  augmented_rnns_tasks_test.cpp
  callback_test.cpp
  cf_test.cpp
  cli_binding_test.cpp
  io_test.cpp
  cosine_tree_test.cpp
  dcgan_test.cpp
  det_test.cpp
  distribution_test.cpp
  drusilla_select_test.cpp
  emst_test.cpp
  fastmks_test.cpp
  facilities_test.cpp
  gan_test.cpp
  gmm_test.cpp
  hmm_test.cpp
  hoeffding_tree_test.cpp
  hpt_test.cpp
  hyperplane_test.cpp
  init_rules_test.cpp
  kde_test.cpp
  krann_search_test.cpp
  ksinit_test.cpp
  lars_test.cpp
  layer_names_test.cpp
  lin_alg_test.cpp
  linear_svm_test.cpp
  lmnn_test.cpp
  local_coordinate_coding_test.cpp
  log_test.cpp
  logistic_regression_test.cpp
  lsh_test.cpp
  math_test.cpp
  matrix_completion_test.cpp
  maximal_inputs_test.cpp
<<<<<<< HEAD
  mean_shift_test.cpp
=======
  metric_test.cpp
>>>>>>> 6b74871e
  mlpack_test.cpp
  mock_categorical_data.hpp
  nbc_test.cpp
  nmf_test.cpp
  nystroem_method_test.cpp
  octree_test.cpp
  perceptron_test.cpp
  prefixedoutstream_test.cpp
  python_binding_test.cpp
  q_learning_test.cpp
  qdafn_test.cpp
  radical_test.cpp
  random_test.cpp
  range_search_test.cpp
  rectangle_tree_test.cpp
  reward_clipping_test.cpp
  rl_components_test.cpp
  serialization.cpp
  serialization.hpp
  serialization_test.cpp
  sfinae_test.cpp
  sort_policy_test.cpp
  spill_tree_test.cpp
  string_encoding_test.cpp
  sumtree_test.cpp
  termination_policy_test.cpp
  test_function_tools.hpp
  test_tools.hpp
  timer_test.cpp
  tree_test.cpp
  tree_traits_test.cpp
  ub_tree_test.cpp
  union_find_test.cpp
  vantage_point_tree_test.cpp
  wgan_test.cpp
  main_tests/cf_test.cpp
  main_tests/det_test.cpp
  main_tests/emst_test.cpp
  main_tests/fastmks_test.cpp
  main_tests/gmm_generate_test.cpp
  main_tests/gmm_probability_test.cpp
  main_tests/gmm_train_test.cpp
  main_tests/hmm_generate_test.cpp
  main_tests/hmm_loglik_test.cpp
  main_tests/hmm_test_utils.hpp
  main_tests/hmm_train_test.cpp
  main_tests/hmm_viterbi_test.cpp
  main_tests/hoeffding_tree_test.cpp
  main_tests/kde_test.cpp
  main_tests/krann_test.cpp
  main_tests/linear_svm_test.cpp
  main_tests/lmnn_test.cpp
  main_tests/local_coordinate_coding_test.cpp
  main_tests/logistic_regression_test.cpp
  main_tests/lsh_test.cpp
  main_tests/nbc_test.cpp
  main_tests/nmf_test.cpp
  main_tests/perceptron_test.cpp
  main_tests/radical_test.cpp
  main_tests/range_search_test.cpp
  main_tests/test_helper.hpp
)

add_executable(mlpack_catch_test
  activation_functions_test.cpp
  adaboost_test.cpp
  akfn_test.cpp
  aknn_test.cpp
  ann_dist_test.cpp
  ann_layer_test.cpp
  ann_regularizer_test.cpp
  ann_test_tools.hpp
  ann_visitor_test.cpp
  armadillo_svd_test.cpp
  arma_extend_test.cpp
  bayesian_linear_regression_test.cpp
  bias_svd_test.cpp
  binarize_test.cpp
  block_krylov_svd_test.cpp
  convolutional_network_test.cpp
  convolution_test.cpp
  cv_test.cpp
  dbscan_test.cpp
  decision_stump_test.cpp
  decision_tree_test.cpp
  feedforward_network_test.cpp
  image_load_test.cpp
  imputation_test.cpp
  kernel_pca_test.cpp
  kernel_test.cpp
  kernel_traits_test.cpp
  kfn_test.cpp
  kmeans_test.cpp
  knn_test.cpp
  linear_regression_test.cpp
  load_save_test.cpp
  loss_functions_test.cpp
  main.cpp
<<<<<<< HEAD
  metric_test.cpp
=======
  mean_shift_test.cpp
>>>>>>> 6b74871e
  nca_test.cpp
  one_hot_encoding_test.cpp
  pca_test.cpp
  quic_svd_test.cpp
  random_forest_test.cpp
  randomized_svd_test.cpp
  rbm_network_test.cpp
  recurrent_network_test.cpp
  regularized_svd_test.cpp
  scaling_test.cpp
  serialization_catch.cpp
  serialization_catch.hpp
  softmax_regression_test.cpp
  sparse_autoencoder_test.cpp
  sparse_coding_test.cpp
  split_data_test.cpp
  svd_batch_test.cpp
  svd_incremental_test.cpp
  svdplusplus_test.cpp
  test_catch_tools.hpp
  main_tests/adaboost_test.cpp
  main_tests/approx_kfn_test.cpp
  main_tests/bayesian_linear_regression_test.cpp
  main_tests/dbscan_test.cpp
  main_tests/decision_stump_test.cpp
  main_tests/decision_tree_test.cpp
  main_tests/image_converter_test.cpp
  main_tests/kernel_pca_test.cpp
  main_tests/kfn_test.cpp
  main_tests/kmeans_test.cpp
  main_tests/knn_test.cpp
  main_tests/linear_regression_test.cpp
  main_tests/mean_shift_test.cpp
  main_tests/nca_test.cpp
  main_tests/pca_test.cpp
  main_tests/preprocess_binarize_test.cpp
  main_tests/preprocess_imputer_test.cpp
  main_tests/preprocess_one_hot_encode_test.cpp
  main_tests/preprocess_scale_test.cpp
  main_tests/preprocess_split_test.cpp
  main_tests/random_forest_test.cpp
  main_tests/softmax_regression_test.cpp
  main_tests/sparse_coding_test.cpp
  main_tests/test_helper.hpp
)

# Link dependencies of test executable.
target_link_libraries(mlpack_test
  mlpack
  ${ARMADILLO_LIBRARIES}
  ${BOOST_LIBRARIES}
  ${COMPILER_SUPPORT_LIBRARIES}
)

target_link_libraries(mlpack_catch_test
  mlpack
  ${ARMADILLO_LIBRARIES}
  ${BOOST_LIBRARIES}
  ${COMPILER_SUPPORT_LIBRARIES}
)

set_target_properties(mlpack_test PROPERTIES COTIRE_CXX_PREFIX_HEADER_INIT "../core.hpp")
set_target_properties(mlpack_catch_test PROPERTIES COTIRE_CXX_PREFIX_HEADER_INIT "../core.hpp")
cotire(mlpack_test)
cotire(mlpack_catch_test)

# Copy test data into right place.
add_custom_command(TARGET mlpack_test
  POST_BUILD
  COMMAND ${CMAKE_COMMAND} -E copy_directory ${CMAKE_CURRENT_SOURCE_DIR}/data/
      ${PROJECT_BINARY_DIR}
)

add_custom_command(TARGET mlpack_catch_test
  POST_BUILD
  COMMAND ${CMAKE_COMMAND} -E copy_directory ${CMAKE_CURRENT_SOURCE_DIR}/data/
      ${PROJECT_BINARY_DIR}
)

add_custom_command(TARGET mlpack_test
  POST_BUILD
  COMMAND ${CMAKE_COMMAND} -E tar xjf mnist_first250_training_4s_and_9s.tar.bz2
  COMMAND ${CMAKE_COMMAND} -E tar xjf digits_train.tar.bz2
  COMMAND ${CMAKE_COMMAND} -E tar xjf digits_test.tar.bz2
  COMMAND ${CMAKE_COMMAND} -E tar xjf digits_train_label.tar.bz2
  COMMAND ${CMAKE_COMMAND} -E tar xjf digits_test_label.tar.bz2
  WORKING_DIRECTORY ${PROJECT_BINARY_DIR}
)

# The list of long running parallel tests
set(parallel_tests
  "AsyncLearningTest;"
  "LocalCoordinateCodingTest;"
  "GMMTest;"
  "CFTest;"
  "HMMTest;"
  "LARSTest;"
  "LogisticRegressionTest;"
  "GmmTrainMainTest;"
  "LinearSVMTest")

# Add tests to the testing framework
# Get the list of sources from the test target
get_target_property(test_sources mlpack_test SOURCES)

# Go through the list of test sources and parse the test suite name
foreach(test_file ${test_sources})
  # Regex for parsing files with AUTO_TEST_SUITE
  file(STRINGS ${test_file} test_suite REGEX "BOOST_AUTO_TEST_SUITE\\(.*")
  if(NOT "${test_suite}" STREQUAL "")
    # Get the substring of test_suite within brackets in test_name
    string(REGEX MATCH "\\(.*\\)" test_name ${test_suite})
    # Get the substring excluding the brackets, by calculating the indices
    string(LENGTH ${test_name} end_idx)
    math(EXPR end_idx "${end_idx} - 2")
    string(SUBSTRING ${test_name} "1" ${end_idx} test)
    # Add the test to the testing tool, test is the name of the test suite
    add_test(NAME ${test} COMMAND mlpack_test -t ${test} WORKING_DIRECTORY
      ${CMAKE_BINARY_DIR})
  endif()
  # Regex for parsing files with FIXTURE_TEST_SUITE similarly
  file(STRINGS ${test_file} test_suite REGEX "BOOST_FIXTURE_TEST_SUITE\\(.*,")
  if(NOT "${test_suite}" STREQUAL "")
    # Get the substring of test_suite within brackets and comma in test_name
    string(REGEX MATCH "\\(.*," test_name ${test_suite})
    string(LENGTH ${test_name} end_idx)
    math(EXPR end_idx "${end_idx} - 2")
    string(SUBSTRING ${test_name} "1" ${end_idx} test)
    add_test(NAME ${test} COMMAND mlpack_test -t ${test} WORKING_DIRECTORY
      ${CMAKE_BINARY_DIR})
  endif()
endforeach()

add_test(NAME "catch_test" COMMAND mlpack_catch_test WORKING_DIRECTORY ${CMAKE_BINARY_DIR})

# Use RUN_SERIAL for long running parallel tests
set_tests_properties(${parallel_tests} PROPERTIES RUN_SERIAL TRUE)<|MERGE_RESOLUTION|>--- conflicted
+++ resolved
@@ -36,11 +36,7 @@
   math_test.cpp
   matrix_completion_test.cpp
   maximal_inputs_test.cpp
-<<<<<<< HEAD
   mean_shift_test.cpp
-=======
-  metric_test.cpp
->>>>>>> 6b74871e
   mlpack_test.cpp
   mock_categorical_data.hpp
   nbc_test.cpp
@@ -139,11 +135,8 @@
   load_save_test.cpp
   loss_functions_test.cpp
   main.cpp
-<<<<<<< HEAD
   metric_test.cpp
-=======
   mean_shift_test.cpp
->>>>>>> 6b74871e
   nca_test.cpp
   one_hot_encoding_test.cpp
   pca_test.cpp
