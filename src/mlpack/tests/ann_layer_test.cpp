--- conflicted
+++ resolved
@@ -4397,7 +4397,50 @@
 }
 
 /**
-<<<<<<< HEAD
+ * Simple Positional Encoding layer test.
+ */
+TEST_CASE("SimplePositionalEncodingTest", "[ANNLayerTest]")
+{
+  const size_t seqLength = 5;
+  const size_t embedDim = 4;
+  const size_t batchSize = 2;
+
+  arma::mat input = arma::randu(embedDim * seqLength, batchSize);
+  arma::mat gy = 0.01 * arma::randu(embedDim * seqLength, batchSize);
+  arma::mat output, g;
+
+  PositionalEncoding<> module(embedDim, seqLength);
+
+  // Check Forward function.
+  module.Forward(input, output);
+  arma::mat pe = output - input;
+  CheckMatrices(arma::mean(pe, 1), module.Encoding());
+
+  // Check Backward function.
+  module.Backward(input, gy, g);
+  REQUIRE(std::equal(gy.begin(), gy.end(), g.begin()));
+}
+
+/**
+ * Jacobian test for Positional Encoding layer.
+ */
+TEST_CASE("JacobianPositionalEncodingTest", "[ANNLayerTest]")
+{
+  for (size_t i = 0; i < 5; ++i)
+  {
+    const size_t embedDim = 4;
+    const size_t seqLength = math::RandInt(5, 10);
+    arma::mat input;
+    input.set_size(embedDim * seqLength, 1);
+
+    PositionalEncoding<> module(embedDim, seqLength);
+
+    double error = JacobianTest(module, input);
+    REQUIRE(error <= 1e-5);
+  }
+}
+
+/**
  * Simple Multihead Attention test.
  */
 TEST_CASE("SimpleMultiheadAttentionTest", "[ANNLayerTest]")
@@ -4511,50 +4554,10 @@
 
     MultiheadAttention<> module(tgtSeqLen, srcSeqLen, embedDim, nHeads);
     module.Parameters().randu();
-=======
- * Simple Positional Encoding layer test.
- */
-TEST_CASE("SimplePositionalEncodingTest", "[ANNLayerTest]")
-{
-  const size_t seqLength = 5;
-  const size_t embedDim = 4;
-  const size_t batchSize = 2;
-
-  arma::mat input = arma::randu(embedDim * seqLength, batchSize);
-  arma::mat gy = 0.01 * arma::randu(embedDim * seqLength, batchSize);
-  arma::mat output, g;
-
-  PositionalEncoding<> module(embedDim, seqLength);
-
-  // Check Forward function.
-  module.Forward(input, output);
-  arma::mat pe = output - input;
-  CheckMatrices(arma::mean(pe, 1), module.Encoding());
-
-  // Check Backward function.
-  module.Backward(input, gy, g);
-  REQUIRE(std::equal(gy.begin(), gy.end(), g.begin()));
-}
-
-/**
- * Jacobian test for Positional Encoding layer.
- */
-TEST_CASE("JacobianPositionalEncodingTest", "[ANNLayerTest]")
-{
-  for (size_t i = 0; i < 5; ++i)
-  {
-    const size_t embedDim = 4;
-    const size_t seqLength = math::RandInt(5, 10);
-    arma::mat input;
-    input.set_size(embedDim * seqLength, 1);
-
-    PositionalEncoding<> module(embedDim, seqLength);
->>>>>>> c1ababac
 
     double error = JacobianTest(module, input);
     REQUIRE(error <= 1e-5);
   }
-<<<<<<< HEAD
 }
 
 /**
@@ -4626,6 +4629,4 @@
   } function;
 
   REQUIRE(CheckGradient(function) <= 1e-06);
-=======
->>>>>>> c1ababac
 }