/**
 * @file ann_layer_test.cpp
 * @author Marcus Edel
 * @author Praveen Ch
 *
 * Tests the ann layer modules.
 *
 * mlpack is free software; you may redistribute it and/or modify it under the
 * terms of the 3-clause BSD license.  You should have received a copy of the
 * 3-clause BSD license along with mlpack.  If not, see
 * http://www.opensource.org/licenses/BSD-3-Clause for more information.
 */
#include <mlpack/core.hpp>

#include <mlpack/methods/ann/layer/layer.hpp>
#include <mlpack/methods/ann/layer/layer_types.hpp>
#include <mlpack/methods/ann/init_rules/random_init.hpp>
#include <mlpack/methods/ann/init_rules/const_init.hpp>
#include <mlpack/methods/ann/init_rules/nguyen_widrow_init.hpp>
#include <mlpack/methods/ann/ffn.hpp>
#include <mlpack/methods/ann/rnn.hpp>

#include <boost/test/unit_test.hpp>
#include "test_tools.hpp"
#include "ann_test_tools.hpp"
#include "serialization.hpp"

using namespace mlpack;
using namespace mlpack::ann;

BOOST_AUTO_TEST_SUITE(ANNLayerTest);

/**
 * Simple add module test.
 */
BOOST_AUTO_TEST_CASE(SimpleAddLayerTest)
{
  arma::mat output, input, delta;
  Add<> module(10);
  module.Parameters().randu();

  // Test the Forward function.
  input = arma::zeros(10, 1);
  module.Forward(std::move(input), std::move(output));
  BOOST_REQUIRE_EQUAL(arma::accu(module.Parameters()), arma::accu(output));

  // Test the Backward function.
  module.Backward(std::move(input), std::move(output), std::move(delta));
  BOOST_REQUIRE_EQUAL(arma::accu(output), arma::accu(delta));

  // Test the forward function.
  input = arma::ones(10, 1);
  module.Forward(std::move(input), std::move(output));
  BOOST_REQUIRE_CLOSE(10 + arma::accu(module.Parameters()),
      arma::accu(output), 1e-3);

  // Test the backward function.
  module.Backward(std::move(input), std::move(output), std::move(delta));
  BOOST_REQUIRE_CLOSE(arma::accu(output), arma::accu(delta), 1e-3);
}

/**
 * Jacobian add module test.
 */
BOOST_AUTO_TEST_CASE(JacobianAddLayerTest)
{
  for (size_t i = 0; i < 5; i++)
  {
    const size_t elements = math::RandInt(2, 1000);
    arma::mat input;
    input.set_size(elements, 1);

    Add<> module(elements);
    module.Parameters().randu();

    double error = JacobianTest(module, input);
    BOOST_REQUIRE_LE(error, 1e-5);
  }
}

/**
 * Add layer numerical gradient test.
 */
BOOST_AUTO_TEST_CASE(GradientAddLayerTest)
{
  // Add function gradient instantiation.
  struct GradientFunction
  {
    GradientFunction()
    {
      input = arma::randu(10, 1);
      target = arma::mat("1");

      model = new FFN<NegativeLogLikelihood<>, NguyenWidrowInitialization>();
      model->Predictors() = input;
      model->Responses() = target;
      model->Add<IdentityLayer<> >();
      model->Add<Add<> >(10);
      model->Add<LogSoftMax<> >();
    }

    ~GradientFunction()
    {
      delete model;
    }

    double Gradient(arma::mat& gradient) const
    {
      double error = model->Evaluate(model->Parameters(), 0, 1);
      model->Gradient(model->Parameters(), 0, gradient, 1);
      return error;
    }

    arma::mat& Parameters() { return model->Parameters(); }

    FFN<NegativeLogLikelihood<>, NguyenWidrowInitialization>* model;
    arma::mat input, target;
  } function;

  BOOST_REQUIRE_LE(CheckGradient(function), 1e-4);
}

/**
 * Simple constant module test.
 */
BOOST_AUTO_TEST_CASE(SimpleConstantLayerTest)
{
  arma::mat output, input, delta;
  Constant<> module(10, 3.0);

  // Test the Forward function.
  input = arma::zeros(10, 1);
  module.Forward(std::move(input), std::move(output));
  BOOST_REQUIRE_EQUAL(arma::accu(output), 30.0);

  // Test the Backward function.
  module.Backward(std::move(input), std::move(output), std::move(delta));
  BOOST_REQUIRE_EQUAL(arma::accu(delta), 0);

  // Test the forward function.
  input = arma::ones(10, 1);
  module.Forward(std::move(input), std::move(output));
  BOOST_REQUIRE_EQUAL(arma::accu(output), 30.0);

  // Test the backward function.
  module.Backward(std::move(input), std::move(output), std::move(delta));
  BOOST_REQUIRE_EQUAL(arma::accu(delta), 0);
}

/**
 * Jacobian constant module test.
 */
BOOST_AUTO_TEST_CASE(JacobianConstantLayerTest)
{
  for (size_t i = 0; i < 5; i++)
  {
    const size_t elements = math::RandInt(2, 1000);
    arma::mat input;
    input.set_size(elements, 1);

    Constant<> module(elements, 1.0);

    double error = JacobianTest(module, input);
    BOOST_REQUIRE_LE(error, 1e-5);
  }
}

/**
 * Simple dropout module test.
 */
BOOST_AUTO_TEST_CASE(SimpleDropoutLayerTest)
{
  // Initialize the probability of setting a value to zero.
  const double p = 0.2;

  // Initialize the input parameter.
  arma::mat input(1000, 1);
  input.fill(1 - p);

  Dropout<> module(p);
  module.Deterministic() = false;

  // Test the Forward function.
  arma::mat output;
  module.Forward(std::move(input), std::move(output));
  BOOST_REQUIRE_LE(
      arma::as_scalar(arma::abs(arma::mean(output) - (1 - p))), 0.05);

  // Test the Backward function.
  arma::mat delta;
  module.Backward(std::move(input), std::move(input), std::move(delta));
  BOOST_REQUIRE_LE(
      arma::as_scalar(arma::abs(arma::mean(delta) - (1 - p))), 0.05);

  // Test the Forward function.
  module.Deterministic() = true;
  module.Forward(std::move(input), std::move(output));
  BOOST_REQUIRE_EQUAL(arma::accu(input), arma::accu(output));
}

/**
 * Perform dropout x times using ones as input, sum the number of ones and
 * validate that the layer is producing approximately the correct number of
 * ones.
 */
BOOST_AUTO_TEST_CASE(DropoutProbabilityTest)
{
  arma::mat input = arma::ones(1500, 1);
  const size_t iterations = 10;

  double probability[5] = { 0.1, 0.3, 0.4, 0.7, 0.8 };
  for (size_t trial = 0; trial < 5; ++trial)
  {
    double nonzeroCount = 0;
    for (size_t i = 0; i < iterations; ++i)
    {
      Dropout<> module(probability[trial]);
      module.Deterministic() = false;

      arma::mat output;
      module.Forward(std::move(input), std::move(output));

      // Return a column vector containing the indices of elements of X that
      // are non-zero, we just need the number of non-zero values.
      arma::uvec nonzero = arma::find(output);
      nonzeroCount += nonzero.n_elem;
    }
    const double expected = input.n_elem * (1 - probability[trial]) *
        iterations;
    const double error = fabs(nonzeroCount - expected) / expected;

    BOOST_REQUIRE_LE(error, 0.15);
  }
}

/*
 * Perform dropout with probability 1 - p where p = 0, means no dropout.
 */
BOOST_AUTO_TEST_CASE(NoDropoutTest)
{
  arma::mat input = arma::ones(1500, 1);
  Dropout<> module(0);
  module.Deterministic() = false;

  arma::mat output;
  module.Forward(std::move(input), std::move(output));

  BOOST_REQUIRE_EQUAL(arma::accu(output), arma::accu(input));
}

/*
 * Perform test to check whether mean and variance remain nearly same
 * after AlphaDropout.
 */
BOOST_AUTO_TEST_CASE(SimpleAlphaDropoutLayerTest)
{
  // Initialize the probability of setting a value to alphaDash.
  const double p = 0.2;

  // Initialize the input parameter having a mean nearabout 0
  // and variance nearabout 1.
  arma::mat input = arma::randn<arma::mat>(1000, 1);

  AlphaDropout<> module(p);
  module.Deterministic() = false;

  // Test the Forward function when training phase.
  arma::mat output;
  module.Forward(std::move(input), std::move(output));
  // Check whether mean remains nearly same.
  BOOST_REQUIRE_LE(
      arma::as_scalar(arma::abs(arma::mean(input) - arma::mean(output))), 0.1);

  // Check whether variance remains nearly same.
  BOOST_REQUIRE_LE(
      arma::as_scalar(arma::abs(arma::var(input) - arma::var(output))), 0.1);

  // Test the Backward function when training phase.
  arma::mat delta;
  module.Backward(std::move(input), std::move(input), std::move(delta));
  BOOST_REQUIRE_LE(
      arma::as_scalar(arma::abs(arma::mean(delta) - 0)), 0.05);

  // Test the Forward function when testing phase.
  module.Deterministic() = true;
  module.Forward(std::move(input), std::move(output));
  BOOST_REQUIRE_EQUAL(arma::accu(input), arma::accu(output));
}

/**
 * Perform AlphaDropout x times using ones as input, sum the number of ones
 * and validate that the layer is producing approximately the correct number
 * of ones.
 */
BOOST_AUTO_TEST_CASE(AlphaDropoutProbabilityTest)
{
  arma::mat input = arma::ones(1500, 1);
  const size_t iterations = 10;

  double probability[5] = { 0.1, 0.3, 0.4, 0.7, 0.8 };
  for (size_t trial = 0; trial < 5; ++trial)
  {
    double nonzeroCount = 0;
    for (size_t i = 0; i < iterations; ++i)
    {
      AlphaDropout<> module(probability[trial]);
      module.Deterministic() = false;

      arma::mat output;
      module.Forward(std::move(input), std::move(output));

      // Return a column vector containing the indices of elements of X
      // that are not alphaDash, we just need the number of
      // nonAlphaDash values.
      arma::uvec nonAlphaDash = arma::find(module.Mask());
      nonzeroCount += nonAlphaDash.n_elem;
    }

    const double expected = input.n_elem * (1-probability[trial]) * iterations;

    const double error = fabs(nonzeroCount - expected) / expected;

    BOOST_REQUIRE_LE(error, 0.15);
  }
}

/**
 * Perform AlphaDropout with probability 1 - p where p = 0,
 * means no AlphaDropout.
 */
BOOST_AUTO_TEST_CASE(NoAlphaDropoutTest)
{
  arma::mat input = arma::ones(1500, 1);
  AlphaDropout<> module(0);
  module.Deterministic() = false;

  arma::mat output;
  module.Forward(std::move(input), std::move(output));

  BOOST_REQUIRE_EQUAL(arma::accu(output), arma::accu(input));
}

/**
 * Simple linear module test.
 */
BOOST_AUTO_TEST_CASE(SimpleLinearLayerTest)
{
  arma::mat output, input, delta;
  Linear<> module(10, 10);
  module.Parameters().randu();
  module.Reset();

  // Test the Forward function.
  input = arma::zeros(10, 1);
  module.Forward(std::move(input), std::move(output));
  BOOST_REQUIRE_CLOSE(arma::accu(
      module.Parameters().submat(100, 0, module.Parameters().n_elem - 1, 0)),
      arma::accu(output), 1e-3);

  // Test the Backward function.
  module.Backward(std::move(input), std::move(input), std::move(delta));
  BOOST_REQUIRE_EQUAL(arma::accu(delta), 0);
}

/**
 * Jacobian linear module test.
 */
BOOST_AUTO_TEST_CASE(JacobianLinearLayerTest)
{
  for (size_t i = 0; i < 5; i++)
  {
    const size_t inputElements = math::RandInt(2, 1000);
    const size_t outputElements = math::RandInt(2, 1000);

    arma::mat input;
    input.set_size(inputElements, 1);

    Linear<> module(inputElements, outputElements);
    module.Parameters().randu();

    double error = JacobianTest(module, input);
    BOOST_REQUIRE_LE(error, 1e-5);
  }
}

/**
 * Linear layer numerical gradient test.
 */
BOOST_AUTO_TEST_CASE(GradientLinearLayerTest)
{
  // Linear function gradient instantiation.
  struct GradientFunction
  {
    GradientFunction()
    {
      input = arma::randu(10, 1);
      target = arma::mat("1");

      model = new FFN<NegativeLogLikelihood<>, NguyenWidrowInitialization>();
      model->Predictors() = input;
      model->Responses() = target;
      model->Add<IdentityLayer<> >();
      model->Add<Linear<> >(10, 2);
      model->Add<LogSoftMax<> >();
    }

    ~GradientFunction()
    {
      delete model;
    }

    double Gradient(arma::mat& gradient) const
    {
      double error = model->Evaluate(model->Parameters(), 0, 1);
      model->Gradient(model->Parameters(), 0, gradient, 1);
      return error;
    }

    arma::mat& Parameters() { return model->Parameters(); }

    FFN<NegativeLogLikelihood<>, NguyenWidrowInitialization>* model;
    arma::mat input, target;
  } function;

  BOOST_REQUIRE_LE(CheckGradient(function), 1e-4);
}

/**
 * Simple linear no bias module test.
 */
BOOST_AUTO_TEST_CASE(SimpleLinearNoBiasLayerTest)
{
  arma::mat output, input, delta;
  LinearNoBias<> module(10, 10);
  module.Parameters().randu();
  module.Reset();

  // Test the Forward function.
  input = arma::zeros(10, 1);
  module.Forward(std::move(input), std::move(output));
  BOOST_REQUIRE_EQUAL(0, arma::accu(output));

  // Test the Backward function.
  module.Backward(std::move(input), std::move(input), std::move(delta));
  BOOST_REQUIRE_EQUAL(arma::accu(delta), 0);
}

/**
 * Jacobian linear no bias module test.
 */
BOOST_AUTO_TEST_CASE(JacobianLinearNoBiasLayerTest)
{
  for (size_t i = 0; i < 5; i++)
  {
    const size_t inputElements = math::RandInt(2, 1000);
    const size_t outputElements = math::RandInt(2, 1000);

    arma::mat input;
    input.set_size(inputElements, 1);

    LinearNoBias<> module(inputElements, outputElements);
    module.Parameters().randu();

    double error = JacobianTest(module, input);
    BOOST_REQUIRE_LE(error, 1e-5);
  }
}

/**
 * LinearNoBias layer numerical gradient test.
 */
BOOST_AUTO_TEST_CASE(GradientLinearNoBiasLayerTest)
{
  // LinearNoBias function gradient instantiation.
  struct GradientFunction
  {
    GradientFunction()
    {
      input = arma::randu(10, 1);
      target = arma::mat("1");

      model = new FFN<NegativeLogLikelihood<>, NguyenWidrowInitialization>();
      model->Predictors() = input;
      model->Responses() = target;
      model->Add<IdentityLayer<> >();
      model->Add<LinearNoBias<> >(10, 2);
      model->Add<LogSoftMax<> >();
    }

    ~GradientFunction()
    {
      delete model;
    }

    double Gradient(arma::mat& gradient) const
    {
      double error = model->Evaluate(model->Parameters(), 0, 1);
      model->Gradient(model->Parameters(), 0, gradient, 1);
      return error;
    }

    arma::mat& Parameters() { return model->Parameters(); }

    FFN<NegativeLogLikelihood<>, NguyenWidrowInitialization>* model;
    arma::mat input, target;
  } function;

  BOOST_REQUIRE_LE(CheckGradient(function), 1e-4);
}

/**
 * Jacobian negative log likelihood module test.
 */
BOOST_AUTO_TEST_CASE(JacobianNegativeLogLikelihoodLayerTest)
{
  for (size_t i = 0; i < 5; i++)
  {
    NegativeLogLikelihood<> module;
    const size_t inputElements = math::RandInt(5, 100);
    arma::mat input;
    RandomInitialization init(0, 1);
    init.Initialize(input, inputElements, 1);

    arma::mat target(1, 1);
    target(0) = math::RandInt(1, inputElements - 1);

    double error = JacobianPerformanceTest(module, input, target);
    BOOST_REQUIRE_LE(error, 1e-5);
  }
}

/**
 * Jacobian LeakyReLU module test.
 */
BOOST_AUTO_TEST_CASE(JacobianLeakyReLULayerTest)
{
  for (size_t i = 0; i < 5; i++)
  {
    const size_t inputElements = math::RandInt(2, 1000);

    arma::mat input;
    input.set_size(inputElements, 1);

    LeakyReLU<> module;

    double error = JacobianTest(module, input);
    BOOST_REQUIRE_LE(error, 1e-5);
  }
}

/**
 * Jacobian FlexibleReLU module test.
 */
BOOST_AUTO_TEST_CASE(JacobianFlexibleReLULayerTest)
{
  for (size_t i = 0; i < 5; i++)
  {
    const size_t inputElements = math::RandInt(2, 1000);

    arma::mat input;
    input.set_size(inputElements, 1);

    FlexibleReLU<> module;

    double error = JacobianTest(module, input);
    BOOST_REQUIRE_LE(error, 1e-5);
  }
}

/**
 * Flexible ReLU layer numerical gradient test.
 */
BOOST_AUTO_TEST_CASE(GradientFlexibleReLULayerTest)
{
  // Add function gradient instantiation.
  struct GradientFunction
  {
    GradientFunction()
    {
      input = arma::randu(2, 1);
      target = arma::mat("1");

      model = new FFN<NegativeLogLikelihood<>, RandomInitialization>(
          NegativeLogLikelihood<>(), RandomInitialization(0.1, 0.5));

      model->Predictors() = input;
      model->Responses() = target;
      model->Add<LinearNoBias<> >(2, 5);
      model->Add<FlexibleReLU<> >(0.05);
      model->Add<LogSoftMax<> >();
    }

    ~GradientFunction()
    {
      delete model;
    }

    double Gradient(arma::mat& gradient) const
    {
      double error = model->Evaluate(model->Parameters(), 0, 1);
      model->Gradient(model->Parameters(), 0, gradient, 1);
      return error;
    }

    arma::mat& Parameters() { return model->Parameters(); }

    FFN<NegativeLogLikelihood<>, RandomInitialization>* model;
    arma::mat input, target;
  } function;

  BOOST_REQUIRE_LE(CheckGradient(function), 1e-4);
}

/**
 * Jacobian MultiplyConstant module test.
 */
BOOST_AUTO_TEST_CASE(JacobianMultiplyConstantLayerTest)
{
  for (size_t i = 0; i < 5; i++)
  {
    const size_t inputElements = math::RandInt(2, 1000);

    arma::mat input;
    input.set_size(inputElements, 1);

    MultiplyConstant<> module(3.0);

    double error = JacobianTest(module, input);
    BOOST_REQUIRE_LE(error, 1e-5);
  }
}

/**
 * Jacobian HardTanH module test.
 */
BOOST_AUTO_TEST_CASE(JacobianHardTanHLayerTest)
{
  for (size_t i = 0; i < 5; i++)
  {
    const size_t inputElements = math::RandInt(2, 1000);

    arma::mat input;
    input.set_size(inputElements, 1);

    HardTanH<> module;

    double error = JacobianTest(module, input);
    BOOST_REQUIRE_LE(error, 1e-5);
  }
}

/**
 * Simple select module test.
 */
BOOST_AUTO_TEST_CASE(SimpleSelectLayerTest)
{
  arma::mat outputA, outputB, input, delta;

  input = arma::ones(10, 5);
  for (size_t i = 0; i < input.n_cols; ++i)
  {
    input.col(i) *= i;
  }

  // Test the Forward function.
  Select<> moduleA(3);
  moduleA.Forward(std::move(input), std::move(outputA));
  BOOST_REQUIRE_EQUAL(30, arma::accu(outputA));

  // Test the Forward function.
  Select<> moduleB(3, 5);
  moduleB.Forward(std::move(input), std::move(outputB));
  BOOST_REQUIRE_EQUAL(15, arma::accu(outputB));

  // Test the Backward function.
  moduleA.Backward(std::move(input), std::move(outputA), std::move(delta));
  BOOST_REQUIRE_EQUAL(30, arma::accu(delta));

  // Test the Backward function.
  moduleB.Backward(std::move(input), std::move(outputA), std::move(delta));
  BOOST_REQUIRE_EQUAL(15, arma::accu(delta));
}

/**
 * Simple join module test.
 */
BOOST_AUTO_TEST_CASE(SimpleJoinLayerTest)
{
  arma::mat output, input, delta;
  input = arma::ones(10, 5);

  // Test the Forward function.
  Join<> module;
  module.Forward(std::move(input), std::move(output));
  BOOST_REQUIRE_EQUAL(50, arma::accu(output));

  bool b = output.n_rows == 1 || output.n_cols == 1;
  BOOST_REQUIRE_EQUAL(b, true);

  // Test the Backward function.
  module.Backward(std::move(input), std::move(output), std::move(delta));
  BOOST_REQUIRE_EQUAL(50, arma::accu(delta));

  b = delta.n_rows == input.n_rows && input.n_cols;
  BOOST_REQUIRE_EQUAL(b, true);
}

/**
 * Simple add merge module test.
 */
BOOST_AUTO_TEST_CASE(SimpleAddMergeLayerTest)
{
  arma::mat output, input, delta;
  input = arma::ones(10, 1);

  for (size_t i = 0; i < 5; ++i)
  {
    AddMerge<> module(false, false);
    const size_t numMergeModules = math::RandInt(2, 10);
    for (size_t m = 0; m < numMergeModules; ++m)
    {
      IdentityLayer<> identityLayer;
      identityLayer.Forward(std::move(input),
          std::move(identityLayer.OutputParameter()));

      module.Add<IdentityLayer<> >(identityLayer);
    }

    // Test the Forward function.
    module.Forward(std::move(input), std::move(output));
    BOOST_REQUIRE_EQUAL(10 * numMergeModules, arma::accu(output));

    // Test the Backward function.
    module.Backward(std::move(input), std::move(output), std::move(delta));
    BOOST_REQUIRE_EQUAL(arma::accu(output), arma::accu(delta));
  }
}

/**
 * Test the LSTM layer with a user defined rho parameter and without.
 */
BOOST_AUTO_TEST_CASE(LSTMRrhoTest)
{
  const size_t rho = 5;
  arma::cube input = arma::randu(1, 1, 5);
  arma::cube target = arma::ones(1, 1, 5);
  RandomInitialization init(0.5, 0.5);

  // Create model with user defined rho parameter.
  RNN<NegativeLogLikelihood<>, RandomInitialization> modelA(
      rho, false, NegativeLogLikelihood<>(), init);
  modelA.Add<IdentityLayer<> >();
  modelA.Add<Linear<> >(1, 10);

  // Use LSTM layer with rho.
  modelA.Add<LSTM<> >(10, 3, rho);
  modelA.Add<LogSoftMax<> >();

  // Create model without user defined rho parameter.
  RNN<NegativeLogLikelihood<> > modelB(
      rho, false, NegativeLogLikelihood<>(), init);
  modelB.Add<IdentityLayer<> >();
  modelB.Add<Linear<> >(1, 10);

  // Use LSTM layer with rho = MAXSIZE.
  modelB.Add<LSTM<> >(10, 3);
  modelB.Add<LogSoftMax<> >();

  ens::StandardSGD opt(0.1, 1, 5, -100, false);
  modelA.Train(input, target, opt);
  modelB.Train(input, target, opt);

  CheckMatrices(modelB.Parameters(), modelA.Parameters());
}

/**
 * LSTM layer numerical gradient test.
 */
BOOST_AUTO_TEST_CASE(GradientLSTMLayerTest)
{
  // LSTM function gradient instantiation.
  struct GradientFunction
  {
    GradientFunction()
    {
      input = arma::randu(1, 1, 5);
      target.ones(1, 1, 5);
      const size_t rho = 5;

      model = new RNN<NegativeLogLikelihood<> >(rho);
      model->Predictors() = input;
      model->Responses() = target;
      model->Add<IdentityLayer<> >();
      model->Add<Linear<> >(1, 10);
      model->Add<LSTM<> >(10, 3, rho);
      model->Add<LogSoftMax<> >();
    }

    ~GradientFunction()
    {
      delete model;
    }

    double Gradient(arma::mat& gradient) const
    {
      double error = model->Evaluate(model->Parameters(), 0, 1);
      model->Gradient(model->Parameters(), 0, gradient, 1);
      return error;
    }

    arma::mat& Parameters() { return model->Parameters(); }

    RNN<NegativeLogLikelihood<> >* model;
    arma::cube input, target;
  } function;

  BOOST_REQUIRE_LE(CheckGradient(function), 1e-4);
}

/**
 * Test the FastLSTM layer with a user defined rho parameter and without.
 */
BOOST_AUTO_TEST_CASE(FastLSTMRrhoTest)
{
  const size_t rho = 5;
  arma::cube input = arma::randu(1, 1, 5);
  arma::cube target = arma::ones(1, 1, 5);
  RandomInitialization init(0.5, 0.5);

  // Create model with user defined rho parameter.
  RNN<NegativeLogLikelihood<>, RandomInitialization> modelA(
      rho, false, NegativeLogLikelihood<>(), init);
  modelA.Add<IdentityLayer<> >();
  modelA.Add<Linear<> >(1, 10);

  // Use FastLSTM layer with rho.
  modelA.Add<FastLSTM<> >(10, 3, rho);
  modelA.Add<LogSoftMax<> >();

  // Create model without user defined rho parameter.
  RNN<NegativeLogLikelihood<> > modelB(
      rho, false, NegativeLogLikelihood<>(), init);
  modelB.Add<IdentityLayer<> >();
  modelB.Add<Linear<> >(1, 10);

  // Use FastLSTM layer with rho = MAXSIZE.
  modelB.Add<FastLSTM<> >(10, 3);
  modelB.Add<LogSoftMax<> >();

  ens::StandardSGD opt(0.1, 1, 5, -100, false);
  modelA.Train(input, target, opt);
  modelB.Train(input, target, opt);

  CheckMatrices(modelB.Parameters(), modelA.Parameters());
}

/**
 * FastLSTM layer numerical gradient test.
 */
BOOST_AUTO_TEST_CASE(GradientFastLSTMLayerTest)
{
  // Fast LSTM function gradient instantiation.
  struct GradientFunction
  {
    GradientFunction()
    {
      input = arma::randu(1, 1, 5);
      target = arma::ones(1, 1, 5);
      const size_t rho = 5;

      model = new RNN<NegativeLogLikelihood<> >(rho);
      model->Predictors() = input;
      model->Responses() = target;
      model->Add<IdentityLayer<> >();
      model->Add<Linear<> >(1, 10);
      model->Add<FastLSTM<> >(10, 3, rho);
      model->Add<LogSoftMax<> >();
    }

    ~GradientFunction()
    {
      delete model;
    }

    double Gradient(arma::mat& gradient) const
    {
      double error = model->Evaluate(model->Parameters(), 0, 1);
      model->Gradient(model->Parameters(), 0, gradient, 1);
      return error;
    }

    arma::mat& Parameters() { return model->Parameters(); }

    RNN<NegativeLogLikelihood<> >* model;
    arma::cube input, target;
  } function;

  // The threshold should be << 0.1 but since the Fast LSTM layer uses an
  // approximation of the sigmoid function the estimated gradient is not
  // correct.
  BOOST_REQUIRE_LE(CheckGradient(function), 0.2);
}

/**
<<<<<<< HEAD
 * Testing the overloaded Forward of the LSTM Layer,
 * besides ouput from the LSTM the overloaded function
 * provides acces to cell state of the LSTM layer.
=======
 * Testting the overloaded Forward of LSTM Layer.
 * Besides output, the overloaded function
 * provides access to cell state of LSTM.
>>>>>>> 7a4fd56d
 */
BOOST_AUTO_TEST_CASE(ReadCellStateParamLSTMLayerTest)
{
  const size_t rho = 5, inputSize = 3, outputSize = 2;

  // Provide input of all ones.
  arma::cube input = arma::ones(inputSize, outputSize, rho);

  arma::mat inputGate, forgetGate, outputGate, hidden;
  arma::mat outLstm, cellLstm;

  // LSTM layer.
  LSTM<> lstm(inputSize, outputSize, rho);
  lstm.Reset();
  lstm.ResetCell(rho);

  // Initialize the weights to all ones.
  lstm.Parameters().ones();

  arma::mat inputWeight = arma::ones(outputSize, inputSize);
  arma::mat outputWeight = arma::ones(outputSize, outputSize);
  arma::mat bias = arma::ones(outputSize, input.n_cols);
  arma::mat cellCalc = arma::zeros(outputSize, input.n_cols);
  arma::mat outCalc = arma::zeros(outputSize, input.n_cols);

  for (size_t seqNum = 0; seqNum < rho; ++seqNum)
  {
      // Wrap a matrix around our data to avoid a copy.
      arma::mat stepData(input.slice(seqNum).memptr(),
          input.n_rows, input.n_cols, false, true);

      // Apply Forward on LSTM layer.
      lstm.Forward(std::move(stepData),
                   std::move(outLstm),
                   std::move(cellLstm));

      // Compute the value of cell state and output.
      // i = sigmoid(W.dot(x) + W.dot(h) + W.dot(c) + b)
      inputGate = 1.0 /(1 + arma::exp(-(inputWeight * stepData +
          outputWeight * outCalc + outputWeight % cellCalc + bias)));

      // f = sigmoid(W.dot(x) + W.dot(h) + W.dot(c) + b)
      forgetGate = 1.0 /(1 + arma::exp(-(inputWeight * stepData +
          outputWeight * outCalc + outputWeight % cellCalc + bias)));

      // z = tanh(W.dot(x) + W.dot(h) + b)
      hidden = arma::tanh(inputWeight * stepData +
                     outputWeight * outCalc + bias);

      // c = f * c + i * z
      cellCalc = forgetGate % cellCalc + inputGate % hidden;

      // o = sigmoid(W.dot(x) + W.dot(h) + W.dot(c) + b)
      outputGate = 1.0 /(1 + arma::exp(-(inputWeight * stepData +
          outputWeight * outCalc + outputWeight % cellCalc + bias)));

      // h = o * tanh(c)
      outCalc = outputGate % arma::tanh(cellCalc);

      CheckMatrices(outLstm, outCalc, 1e-12);
      CheckMatrices(cellLstm, cellCalc, 1e-12);
  }
}

/**
 * Check if the gradients computed by GRU cell are close enough to the
 * approximation of the gradients.
 */
BOOST_AUTO_TEST_CASE(GradientGRULayerTest)
{
  // GRU function gradient instantiation.
  struct GradientFunction
  {
    GradientFunction()
    {
      input = arma::randu(1, 1, 5);
      target = arma::ones(1, 1, 5);
      const size_t rho = 5;

      model = new RNN<NegativeLogLikelihood<> >(rho);
      model->Predictors() = input;
      model->Responses() = target;
      model->Add<IdentityLayer<> >();
      model->Add<Linear<> >(1, 10);
      model->Add<GRU<> >(10, 3, rho);
      model->Add<LogSoftMax<> >();
    }

    ~GradientFunction()
    {
      delete model;
    }

    double Gradient(arma::mat& gradient) const
    {
      arma::mat output;
      double error = model->Evaluate(model->Parameters(), 0, 1);
      model->Gradient(model->Parameters(), 0, gradient, 1);
      return error;
    }

    arma::mat& Parameters() { return model->Parameters(); }

    RNN<NegativeLogLikelihood<> >* model;
    arma::cube input, target;
  } function;

  BOOST_REQUIRE_LE(CheckGradient(function), 1e-4);
}

/**
 * GRU layer manual forward test.
 */
BOOST_AUTO_TEST_CASE(ForwardGRULayerTest)
{
  GRU<> gru(3, 3, 5);

  // Initialize the weights to all ones.
  NetworkInitialization<ConstInitialization>
    networkInit(ConstInitialization(1));
  networkInit.Initialize(gru.Model(), gru.Parameters());

  // Provide input of all ones.
  arma::mat input = arma::ones(3, 1);
  arma::mat output;

  gru.Forward(std::move(input), std::move(output));

  // Compute the z_t gate output.
  arma::mat expectedOutput = arma::ones(3, 1);
  expectedOutput *= -4;
  expectedOutput = arma::exp(expectedOutput);
  expectedOutput = arma::ones(3, 1) / (arma::ones(3, 1) + expectedOutput);
  expectedOutput = (arma::ones(3, 1)  - expectedOutput) % expectedOutput;

  // For the first input the output should be equal to the output of
  // gate z_t as the previous output fed to the cell is all zeros.
  BOOST_REQUIRE_LE(arma::as_scalar(arma::trans(output) * expectedOutput), 1e-2);

  expectedOutput = output;

  gru.Forward(std::move(input), std::move(output));

  double s = arma::as_scalar(arma::sum(expectedOutput));

  // Compute the value of z_t gate for the second input.
  arma::mat z_t = arma::ones(3, 1);
  z_t *= -(s + 4);
  z_t = arma::exp(z_t);
  z_t = arma::ones(3, 1) / (arma::ones(3, 1) + z_t);

  // Compute the value of o_t gate for the second input.
  arma::mat o_t = arma::ones(3, 1);
  o_t *= -(arma::as_scalar(arma::sum(expectedOutput % z_t)) + 4);
  o_t = arma::exp(o_t);
  o_t = arma::ones(3, 1) / (arma::ones(3, 1) + o_t);

  // Expected output for the second input.
  expectedOutput = z_t % expectedOutput + (arma::ones(3, 1) - z_t) % o_t;

  BOOST_REQUIRE_LE(arma::as_scalar(arma::trans(output) * expectedOutput), 1e-2);
}

/**
 * Simple concat module test.
 */
BOOST_AUTO_TEST_CASE(SimpleConcatLayerTest)
{
  arma::mat output, input, delta, error;

  Linear<> moduleA(10, 10);
  moduleA.Parameters().randu();
  moduleA.Reset();

  Linear<> moduleB(10, 10);
  moduleB.Parameters().randu();
  moduleB.Reset();

  Concat<> module;
  module.Add(moduleA);
  module.Add(moduleB);

  // Test the Forward function.
  input = arma::zeros(10, 1);
  module.Forward(std::move(input), std::move(output));
  BOOST_REQUIRE_CLOSE(arma::accu(
      moduleA.Parameters().submat(100, 0, moduleA.Parameters().n_elem - 1, 0)) +
      arma::accu(moduleB.Parameters().submat(100, 0,
      moduleB.Parameters().n_elem - 1, 0)),
      arma::accu(output.col(0)), 1e-3);

  // Test the Backward function.
  error = arma::zeros(20, 1);
  module.Backward(std::move(input), std::move(error), std::move(delta));
  BOOST_REQUIRE_EQUAL(arma::accu(delta), 0);
}

/**
 * Concat layer numerical gradient test.
 */
BOOST_AUTO_TEST_CASE(GradientConcatLayerTest)
{
  // Concat function gradient instantiation.
  struct GradientFunction
  {
    GradientFunction()
    {
      input = arma::randu(10, 1);
      target = arma::mat("1");

      model = new FFN<NegativeLogLikelihood<>, NguyenWidrowInitialization>();
      model->Predictors() = input;
      model->Responses() = target;
      model->Add<IdentityLayer<> >();

      concat = new Concat<>(true);
      concat->Add<Linear<> >(10, 2);
      model->Add(concat);

      model->Add<LogSoftMax<> >();
    }

    ~GradientFunction()
    {
      delete model;
    }

    double Gradient(arma::mat& gradient) const
    {
      double error = model->Evaluate(model->Parameters(), 0, 1);
      model->Gradient(model->Parameters(), 0, gradient, 1);
      return error;
    }

    arma::mat& Parameters() { return model->Parameters(); }

    FFN<NegativeLogLikelihood<>, NguyenWidrowInitialization>* model;
    Concat<>* concat;
    arma::mat input, target;
  } function;

  BOOST_REQUIRE_LE(CheckGradient(function), 1e-4);
}

/**
 * Simple concatenate module test.
 */
BOOST_AUTO_TEST_CASE(SimpleConcatenateLayerTest)
{
  arma::mat input = arma::ones(5, 1);
  arma::mat output, delta;

  Concatenate<> module;
  module.Concat() = arma::ones(5, 1) * 0.5;

  // Test the Forward function.
  module.Forward(std::move(input), std::move(output));

  BOOST_REQUIRE_EQUAL(arma::accu(output), 7.5);

  // Test the Backward function.
  module.Backward(std::move(input), std::move(output), std::move(delta));
  BOOST_REQUIRE_EQUAL(arma::accu(delta), 5);
}

/**
 * Concatenate layer numerical gradient test.
 */
BOOST_AUTO_TEST_CASE(GradientConcatenateLayerTest)
{
  // Concatenate function gradient instantiation.
  struct GradientFunction
  {
    GradientFunction()
    {
      input = arma::randu(10, 1);
      target = arma::mat("1");

      model = new FFN<NegativeLogLikelihood<>, NguyenWidrowInitialization>();
      model->Predictors() = input;
      model->Responses() = target;
      model->Add<IdentityLayer<> >();
      model->Add<Linear<> >(10, 5);

      arma::mat concat = arma::ones(5, 1);
      concatenate = new Concatenate<>();
      concatenate->Concat() = concat;
      model->Add(concatenate);

      model->Add<Linear<> >(10, 5);
      model->Add<LogSoftMax<> >();
    }

    ~GradientFunction()
    {
      delete model;
    }

    double Gradient(arma::mat& gradient) const
    {
      double error = model->Evaluate(model->Parameters(), 0, 1);
      model->Gradient(model->Parameters(), 0, gradient, 1);
      return error;
    }

    arma::mat& Parameters() { return model->Parameters(); }

    FFN<NegativeLogLikelihood<>, NguyenWidrowInitialization>* model;
    Concatenate<>* concatenate;
    arma::mat input, target;
  } function;

  BOOST_REQUIRE_LE(CheckGradient(function), 1e-4);
}

/**
 * Simple lookup module test.
 */
BOOST_AUTO_TEST_CASE(SimpleLookupLayerTest)
{
  arma::mat output, input, delta, gradient;
  Lookup<> module(10, 5);
  module.Parameters().randu();

  // Test the Forward function.
  input = arma::zeros(2, 1);
  input(0) = 1;
  input(1) = 3;

  module.Forward(std::move(input), std::move(output));

  // The Lookup module uses index - 1 for the cols.
  const double outputSum = arma::accu(module.Parameters().col(0)) +
      arma::accu(module.Parameters().col(2));

  BOOST_REQUIRE_CLOSE(outputSum, arma::accu(output), 1e-3);

  // Test the Backward function.
  module.Backward(std::move(input), std::move(input), std::move(delta));
  BOOST_REQUIRE_EQUAL(arma::accu(input), arma::accu(input));

  // Test the Gradient function.
  arma::mat error = arma::ones(2, 5);
  error = error.t();
  error.col(1) *= 0.5;

  module.Gradient(std::move(input), std::move(error), std::move(gradient));

  // The Lookup module uses index - 1 for the cols.
  const double gradientSum = arma::accu(gradient.col(0)) +
      arma::accu(gradient.col(2));

  BOOST_REQUIRE_CLOSE(gradientSum, arma::accu(error), 1e-3);
  BOOST_REQUIRE_CLOSE(arma::accu(gradient), arma::accu(error), 1e-3);
}

/**
 * Simple LogSoftMax module test.
 */
BOOST_AUTO_TEST_CASE(SimpleLogSoftmaxLayerTest)
{
  arma::mat output, input, error, delta;
  LogSoftMax<> module;

  // Test the Forward function.
  input = arma::mat("0.5; 0.5");
  module.Forward(std::move(input), std::move(output));
  BOOST_REQUIRE_SMALL(arma::accu(arma::abs(
    arma::mat("-0.6931; -0.6931") - output)), 1e-3);

  // Test the Backward function.
  error = arma::zeros(input.n_rows, input.n_cols);
  // Assume LogSoftmax layer is always associated with NLL output layer.
  error(1, 0) = -1;
  module.Backward(std::move(input), std::move(error), std::move(delta));
  BOOST_REQUIRE_SMALL(arma::accu(arma::abs(
      arma::mat("1.6487; 0.6487") - delta)), 1e-3);
}

/*
 * Simple test for the BilinearInterpolation layer
 */
BOOST_AUTO_TEST_CASE(SimpleBilinearInterpolationLayerTest)
{
  // Tested output against tensorflow.image.resize_bilinear()
  arma::mat input, output, unzoomedOutput, expectedOutput;
  size_t inRowSize = 2;
  size_t inColSize = 2;
  size_t outRowSize = 5;
  size_t outColSize = 5;
  size_t depth = 1;
  input.zeros(inRowSize * inColSize * depth, 1);
  input[0] = 1.0;
  input[1] = input[2] = 2.0;
  input[3] = 3.0;
  BilinearInterpolation<> layer(inRowSize, inColSize, outRowSize, outColSize,
      depth);
  expectedOutput = arma::mat("1.0000 1.4000 1.8000 2.0000 2.0000 \
      1.4000 1.8000 2.2000 2.4000 2.4000 \
      1.8000 2.2000 2.6000 2.8000 2.8000 \
      2.0000 2.4000 2.8000 3.0000 3.0000 \
      2.0000 2.4000 2.8000 3.0000 3.0000");
  expectedOutput.reshape(25, 1);
  layer.Forward(std::move(input), std::move(output));
  CheckMatrices(output - expectedOutput, arma::zeros(output.n_rows), 1e-12);

  expectedOutput = arma::mat("1.0000 1.9000 1.9000 2.8000");
  expectedOutput.reshape(4, 1);
  layer.Backward(std::move(output), std::move(output),
      std::move(unzoomedOutput));
  CheckMatrices(unzoomedOutput - expectedOutput,
      arma::zeros(input.n_rows), 1e-12);
}

/**
 * Tests the BatchNorm Layer, compares the layers parameters with
 * the values from another implementation.
 * Link to the implementation - http://cthorey.github.io./backpropagation/
 */
BOOST_AUTO_TEST_CASE(BatchNormTest)
{
  arma::mat input, output;
  input << 5.1 << 3.5 << 1.4 << arma::endr
        << 4.9 << 3.0 << 1.4 << arma::endr
        << 4.7 << 3.2 << 1.3 << arma::endr;

  BatchNorm<> model(input.n_rows);
  model.Reset();

  // Non-Deteministic Forward Pass Test.
  model.Deterministic() = false;
  model.Forward(std::move(input), std::move(output));
  arma::mat result;
  result << 1.1658 << 0.1100 << -1.2758 << arma::endr
         << 1.2579 << -0.0699 << -1.1880 << arma::endr
         << 1.1737 << 0.0958 << -1.2695 << arma::endr;

  CheckMatrices(output, result, 1e-1);
  result.clear();

  // Deterministic Forward Pass test.
  output = model.TrainingMean();
  result << 3.33333333 << arma::endr
         << 3.1 << arma::endr
         << 3.06666666 << arma::endr;

  CheckMatrices(output, result, 1e-1);
  result.clear();

  output = model.TrainingVariance();
  result << 2.2956 << arma::endr
         << 2.0467 << arma::endr
         << 1.9356 << arma::endr;

  CheckMatrices(output, result, 1e-1);
  result.clear();

  model.Deterministic() = true;
  model.Forward(std::move(input), std::move(output));

  result << 1.1658 << 0.1100 << -1.2757 << arma::endr
         << 1.2579 << -0.0699 << -1.1880 << arma::endr
         << 1.1737 << 0.0958 << -1.2695 << arma::endr;

  CheckMatrices(output, result, 1e-1);
}

/**
 * BatchNorm layer numerical gradient test.
 */
BOOST_AUTO_TEST_CASE(GradientBatchNormTest)
{
  // Add function gradient instantiation.
  struct GradientFunction
  {
    GradientFunction()
    {
      input = arma::randn(10, 256);
      arma::mat target;
      target.ones(1, 256);

      model = new FFN<NegativeLogLikelihood<>, NguyenWidrowInitialization>();
      model->Predictors() = input;
      model->Responses() = target;
      model->Add<IdentityLayer<> >();
      model->Add<BatchNorm<> >(10);
      model->Add<Linear<> >(10, 2);
      model->Add<LogSoftMax<> >();
    }

    ~GradientFunction()
    {
      delete model;
    }

    double Gradient(arma::mat& gradient) const
    {
      double error = model->Evaluate(model->Parameters(), 0, 256, false);
      model->Gradient(model->Parameters(), 0, gradient, 256);
      return error;
    }

    arma::mat& Parameters() { return model->Parameters(); }

    FFN<NegativeLogLikelihood<>, NguyenWidrowInitialization>* model;
    arma::mat input, target;
  } function;

  BOOST_REQUIRE_LE(CheckGradient(function), 1e-4);
}

/**
 * Simple Transposed Convolution layer test.
 */
BOOST_AUTO_TEST_CASE(SimpleTransposedConvolutionLayerTest)
{
  arma::mat output, input, delta;

  TransposedConvolution<> module1(1, 1, 3, 3, 1, 1, 0, 0, 4, 4);
  // Test the Forward function.
  input = arma::linspace<arma::colvec>(0, 15, 16);
  module1.Parameters() = arma::mat(9 + 1, 1, arma::fill::zeros);
  module1.Parameters()(0) = 1.0;
  module1.Parameters()(8) = 2.0;
  module1.Reset();
  module1.Forward(std::move(input), std::move(output));
  // Value calculated using tensorflow.nn.conv2d_transpose()
  BOOST_REQUIRE_EQUAL(arma::accu(output), 360.0);

  // Test the Backward function.
  module1.Backward(std::move(input), std::move(output), std::move(delta));
  BOOST_REQUIRE_EQUAL(arma::accu(delta), 720);

  TransposedConvolution<> module2(1, 1, 4, 4, 1, 1, 2, 2, 5, 5);
  // Test the forward function.
  input = arma::linspace<arma::colvec>(0, 24, 25);
  module2.Parameters() = arma::mat(16 + 1, 1, arma::fill::zeros);
  module2.Parameters()(0) = 1.0;
  module2.Parameters()(3) = 1.0;
  module2.Parameters()(6) = 1.0;
  module2.Parameters()(9) = 1.0;
  module2.Parameters()(12) = 1.0;
  module2.Parameters()(15) = 2.0;
  module2.Reset();
  module2.Forward(std::move(input), std::move(output));
  // Value calculated using tensorflow.nn.conv2d_transpose()
  BOOST_REQUIRE_EQUAL(arma::accu(output), 2100.0);

  // Test the backward function.
  module2.Backward(std::move(input), std::move(output), std::move(delta));
  BOOST_REQUIRE_EQUAL(arma::accu(delta), 7740);

  TransposedConvolution<> module3(1, 1, 3, 3, 1, 1, 1, 1, 5, 5);
  // Test the forward function.
  input = arma::linspace<arma::colvec>(0, 24, 25);
  module3.Parameters() = arma::mat(9 + 1, 1, arma::fill::zeros);
  module3.Parameters()(1) = 2.0;
  module3.Parameters()(2) = 4.0;
  module3.Parameters()(3) = 3.0;
  module3.Parameters()(8) = 1.0;
  module3.Reset();
  module3.Forward(std::move(input), std::move(output));
  // Value calculated using tensorflow.nn.conv2d_transpose()
  BOOST_REQUIRE_EQUAL(arma::accu(output), 3000.0);

  // Test the backward function.
  module3.Backward(std::move(input), std::move(output), std::move(delta));
  BOOST_REQUIRE_EQUAL(arma::accu(delta), 21480);

  TransposedConvolution<> module4(1, 1, 3, 3, 1, 1, 2, 2, 5, 5);
  // Test the forward function.
  input = arma::linspace<arma::colvec>(0, 24, 25);
  module4.Parameters() = arma::mat(9 + 1, 1, arma::fill::zeros);
  module4.Parameters()(2) = 2.0;
  module4.Parameters()(4) = 4.0;
  module4.Parameters()(6) = 6.0;
  module4.Parameters()(8) = 8.0;
  module4.Reset();
  module4.Forward(std::move(input), std::move(output));
  // Value calculated using tensorflow.nn.conv2d_transpose()
  BOOST_REQUIRE_EQUAL(arma::accu(output), 6000.0);

  // Test the backward function.
  module4.Backward(std::move(input), std::move(output), std::move(delta));
  BOOST_REQUIRE_EQUAL(arma::accu(delta), 86208);

  TransposedConvolution<> module5(1, 1, 3, 3, 2, 2, 0, 0, 5, 5);
  // Test the forward function.
  input = arma::linspace<arma::colvec>(0, 24, 25);
  module5.Parameters() = arma::mat(9 + 1, 1, arma::fill::zeros);
  module5.Parameters()(2) = 8.0;
  module5.Parameters()(4) = 6.0;
  module5.Parameters()(6) = 4.0;
  module5.Parameters()(8) = 2.0;
  module5.Reset();
  module5.Forward(std::move(input), std::move(output));
  // Value calculated using tensorflow.nn.conv2d_transpose()
  BOOST_REQUIRE_EQUAL(arma::accu(output), 6000.0);

  // Test the backward function.
  module5.Backward(std::move(input), std::move(output), std::move(delta));
  BOOST_REQUIRE_EQUAL(arma::accu(delta), 83808);

  TransposedConvolution<> module6(1, 1, 3, 3, 2, 2, 1, 1, 5, 5);
  // Test the forward function.
  input = arma::linspace<arma::colvec>(0, 24, 25);
  module6.Parameters() = arma::mat(9 + 1, 1, arma::fill::zeros);
  module6.Parameters()(0) = 8.0;
  module6.Parameters()(3) = 6.0;
  module6.Parameters()(6) = 2.0;
  module6.Parameters()(8) = 4.0;
  module6.Reset();
  module6.Forward(std::move(input), std::move(output));
  // Value calculated using tensorflow.nn.conv2d_transpose()
  BOOST_REQUIRE_EQUAL(arma::accu(output), 6000.0);

  // Test the backward function.
  module6.Backward(std::move(input), std::move(output), std::move(delta));
  BOOST_REQUIRE_EQUAL(arma::accu(delta), 87264);

  TransposedConvolution<> module7(1, 1, 3, 3, 2, 2, 1, 1, 6, 6);
  // Test the forward function.
  input = arma::linspace<arma::colvec>(0, 35, 36);
  module7.Parameters() = arma::mat(9 + 1, 1, arma::fill::zeros);
  module7.Parameters()(0) = 8.0;
  module7.Parameters()(2) = 6.0;
  module7.Parameters()(4) = 2.0;
  module7.Parameters()(8) = 4.0;
  module7.Reset();
  module7.Forward(std::move(input), std::move(output));
  // Value calculated using tensorflow.nn.conv2d_transpose()
  BOOST_REQUIRE_EQUAL(arma::accu(output), 12600.0);

  // Test the backward function.
  module7.Backward(std::move(input), std::move(output), std::move(delta));
  BOOST_REQUIRE_EQUAL(arma::accu(delta), 185500);
}

/**
 * Transposed Convolution layer numerical gradient test.
 */
BOOST_AUTO_TEST_CASE(GradientTransposedConvolutionLayerTest)
{
  // Add function gradient instantiation.
  struct GradientFunction
  {
    GradientFunction()
    {
      input = arma::linspace<arma::colvec>(0, 35, 36);
      target = arma::mat("1");

      model = new FFN<NegativeLogLikelihood<>, RandomInitialization>();
      model->Predictors() = input;
      model->Responses() = target;
      model->Add<TransposedConvolution<> >(1, 1, 3, 3, 2, 2, 1, 1, 6, 6);
      model->Add<LogSoftMax<> >();
    }

    ~GradientFunction()
    {
      delete model;
    }

    double Gradient(arma::mat& gradient) const
    {
      double error = model->Evaluate(model->Parameters(), 0, 1);
      model->Gradient(model->Parameters(), 0, gradient, 1);
      return error;
    }

    arma::mat& Parameters() { return model->Parameters(); }

    FFN<NegativeLogLikelihood<>, RandomInitialization>* model;
    arma::mat input, target;
  } function;

  BOOST_REQUIRE_LE(CheckGradient(function), 1e-3);
}

/**
 * Simple MultiplyMerge module test.
 */
BOOST_AUTO_TEST_CASE(SimpleMultiplyMergeLayerTest)
{
  arma::mat output, input, delta;
  input = arma::ones(10, 1);

  for (size_t i = 0; i < 5; ++i)
  {
    MultiplyMerge<> module(false, false);
    const size_t numMergeModules = math::RandInt(2, 10);
    for (size_t m = 0; m < numMergeModules; ++m)
    {
      IdentityLayer<> identityLayer;
      identityLayer.Forward(std::move(input),
          std::move(identityLayer.OutputParameter()));

      module.Add<IdentityLayer<> >(identityLayer);
    }

    // Test the Forward function.
    module.Forward(std::move(input), std::move(output));
    BOOST_REQUIRE_EQUAL(10, arma::accu(output));

    // Test the Backward function.
    module.Backward(std::move(input), std::move(output), std::move(delta));
    BOOST_REQUIRE_EQUAL(arma::accu(output), arma::accu(delta));
  }
}

/**
 * Simple Atrous Convolution layer test.
 */
BOOST_AUTO_TEST_CASE(SimpleAtrousConvolutionLayerTest)
{
  arma::mat output, input, delta;

  AtrousConvolution<> module1(1, 1, 3, 3, 1, 1, 0, 0, 7, 7, 2, 2);
  // Test the Forward function.
  input = arma::linspace<arma::colvec>(0, 48, 49);
  module1.Parameters() = arma::mat(9 + 1, 1, arma::fill::zeros);
  module1.Parameters()(0) = 1.0;
  module1.Parameters()(8) = 2.0;
  module1.Reset();
  module1.Forward(std::move(input), std::move(output));
  // Value calculated using tensorflow.nn.atrous_conv2d()
  BOOST_REQUIRE_EQUAL(arma::accu(output), 792.0);

  // Test the Backward function.
  module1.Backward(std::move(input), std::move(output), std::move(delta));
  BOOST_REQUIRE_EQUAL(arma::accu(delta), 2376);

  AtrousConvolution<> module2(1, 1, 3, 3, 2, 2, 0, 0, 7, 7, 2, 2);
  // Test the forward function.
  input = arma::linspace<arma::colvec>(0, 48, 49);
  module2.Parameters() = arma::mat(9 + 1, 1, arma::fill::zeros);
  module2.Parameters()(0) = 1.0;
  module2.Parameters()(3) = 1.0;
  module2.Parameters()(6) = 1.0;
  module2.Reset();
  module2.Forward(std::move(input), std::move(output));
  // Value calculated using tensorflow.nn.conv2d()
  BOOST_REQUIRE_EQUAL(arma::accu(output), 264.0);

  // Test the backward function.
  module2.Backward(std::move(input), std::move(output), std::move(delta));
  BOOST_REQUIRE_EQUAL(arma::accu(delta), 792.0);
}

/**
 * Atrous Convolution layer numerical gradient test.
 */
BOOST_AUTO_TEST_CASE(GradientAtrousConvolutionLayerTest)
{
  // Add function gradient instantiation.
  struct GradientFunction
  {
    GradientFunction()
    {
      input = arma::linspace<arma::colvec>(0, 35, 36);
      target = arma::mat("1");

      model = new FFN<NegativeLogLikelihood<>, RandomInitialization>();
      model->Predictors() = input;
      model->Responses() = target;
      model->Add<AtrousConvolution<> >(1, 1, 3, 3, 1, 1, 0, 0, 6, 6, 2, 2);
      model->Add<LogSoftMax<> >();
    }

    ~GradientFunction()
    {
      delete model;
    }

    double Gradient(arma::mat& gradient) const
    {
      double error = model->Evaluate(model->Parameters(), 0, 1);
      model->Gradient(model->Parameters(), 0, gradient, 1);
      return error;
    }

    arma::mat& Parameters() { return model->Parameters(); }

    FFN<NegativeLogLikelihood<>, RandomInitialization>* model;
    arma::mat input, target;
  } function;

  // TODO: this tolerance seems far higher than necessary.  The implementation
  // should be checked.
  BOOST_REQUIRE_LE(CheckGradient(function), 0.2);
}

/**
 * Tests the LayerNorm layer.
 */
BOOST_AUTO_TEST_CASE(LayerNormTest)
{
  arma::mat input, output;
  input << 5.1 << 3.5 << arma::endr
        << 4.9 << 3.0 << arma::endr
        << 4.7 << 3.2 << arma::endr;

  LayerNorm<> model(input.n_rows);
  model.Reset();

  model.Forward(std::move(input), std::move(output));
  arma::mat result;
  result << 1.2247 << 1.2978 << arma::endr
         << 0 << -1.1355 << arma::endr
         << -1.2247 << -0.1622 << arma::endr;

  CheckMatrices(output, result, 1e-1);
  result.clear();

  output = model.Mean();
  result << 4.9000 << 3.2333 << arma::endr;

  CheckMatrices(output, result, 1e-1);
  result.clear();

  output = model.Variance();
  result << 0.0267 << 0.0422 << arma::endr;

  CheckMatrices(output, result, 1e-1);
}

/**
 * LayerNorm layer numerical gradient test.
 */
BOOST_AUTO_TEST_CASE(GradientLayerNormTest)
{
  // Add function gradient instantiation.
  struct GradientFunction
  {
    GradientFunction()
    {
      input = arma::randn(10, 256);
      arma::mat target;
      target.ones(1, 256);

      model = new FFN<NegativeLogLikelihood<>, NguyenWidrowInitialization>();
      model->Predictors() = input;
      model->Responses() = target;
      model->Add<IdentityLayer<> >();
      model->Add<LayerNorm<> >(10);
      model->Add<Linear<> >(10, 2);
      model->Add<LogSoftMax<> >();
    }

    ~GradientFunction()
    {
      delete model;
    }

    double Gradient(arma::mat& gradient) const
    {
      double error = model->Evaluate(model->Parameters(), 0, 256, false);
      model->Gradient(model->Parameters(), 0, gradient, 256);
      return error;
    }

    arma::mat& Parameters() { return model->Parameters(); }

    FFN<NegativeLogLikelihood<>, NguyenWidrowInitialization>* model;
    arma::mat input, target;
  } function;

  BOOST_REQUIRE_LE(CheckGradient(function), 1e-4);
}

/**
 * Test if the AddMerge layer is able to forward the
 * Forward/Backward/Gradient calls.
 */
BOOST_AUTO_TEST_CASE(AddMergeRunTest)
{
  arma::mat output, input, delta, error;

  AddMerge<> module(true, true);

  Linear<>* linear = new Linear<>(10, 10);
  module.Add(linear);

  linear->Parameters().randu();
  linear->Reset();

  input = arma::zeros(10, 1);
  module.Forward(std::move(input), std::move(output));

  double parameterSum = arma::accu(linear->Parameters().submat(
      100, 0, linear->Parameters().n_elem - 1, 0));

  // Test the Backward function.
  module.Backward(std::move(input), std::move(input), std::move(delta));

  // Clean up before we break,
  delete linear;

  BOOST_REQUIRE_CLOSE(parameterSum, arma::accu(output), 1e-3);
  BOOST_REQUIRE_EQUAL(arma::accu(delta), 0);
}

/**
 * Test if the MultiplyMerge layer is able to forward the
 * Forward/Backward/Gradient calls.
 */
BOOST_AUTO_TEST_CASE(MultiplyMergeRunTest)
{
  arma::mat output, input, delta, error;

  MultiplyMerge<> module(true, true);

  Linear<>* linear = new Linear<>(10, 10);
  module.Add(linear);

  linear->Parameters().randu();
  linear->Reset();

  input = arma::zeros(10, 1);
  module.Forward(std::move(input), std::move(output));

  double parameterSum = arma::accu(linear->Parameters().submat(
      100, 0, linear->Parameters().n_elem - 1, 0));

  // Test the Backward function.
  module.Backward(std::move(input), std::move(input), std::move(delta));

  // Clean up before we break,
  delete linear;

  BOOST_REQUIRE_CLOSE(parameterSum, arma::accu(output), 1e-3);
  BOOST_REQUIRE_EQUAL(arma::accu(delta), 0);
}

/**
 * Simple subview module test.
 */
BOOST_AUTO_TEST_CASE(SimpleSubviewLayerTest)
{
  arma::mat output, input, delta, outputMat;
  Subview<> moduleRow(1, 10, 19);

  // Test the Forward function for a vector.
  input = arma::ones(20, 1);
  moduleRow.Forward(std::move(input), std::move(output));
  BOOST_REQUIRE_EQUAL(output.n_rows, 10);

  Subview<> moduleMat(4, 3, 6, 0, 2);

  // Test the Forward function for a matrix.
  input = arma::ones(20, 8);
  moduleMat.Forward(std::move(input), std::move(outputMat));
  BOOST_REQUIRE_EQUAL(outputMat.n_rows, 12);
  BOOST_REQUIRE_EQUAL(outputMat.n_cols, 2);

  // Test the Backward function.
  moduleMat.Backward(std::move(input), std::move(input), std::move(delta));
  BOOST_REQUIRE_EQUAL(accu(delta), 160);
  BOOST_REQUIRE_EQUAL(delta.n_rows, 20);
}

/**
 * Subview index test.
 */
BOOST_AUTO_TEST_CASE(SubviewIndexTest)
{
  arma::mat outputEnd, outputMid, outputStart, input, delta;
  input = arma::linspace<arma::vec>(1, 20, 20);

  // Slicing from the initial indices.
  Subview<> moduleStart(1, 0, 9);
  arma::mat subStart = arma::linspace<arma::vec>(1, 10, 10);

  moduleStart.Forward(std::move(input), std::move(outputStart));
  CheckMatrices(outputStart, subStart);

  // Slicing from the mid indices.
  Subview<> moduleMid(1, 6, 15);
  arma::mat subMid = arma::linspace<arma::vec>(7, 16, 10);

  moduleMid.Forward(std::move(input), std::move(outputMid));
  CheckMatrices(outputMid, subMid);

  // Slicing from the end indices.
  Subview<> moduleEnd(1, 10, 19);
  arma::mat subEnd = arma::linspace<arma::vec>(11, 20, 10);

  moduleEnd.Forward(std::move(input), std::move(outputEnd));
  CheckMatrices(outputEnd, subEnd);
}

/**
 * Subview batch test.
 */
BOOST_AUTO_TEST_CASE(SubviewBatchTest)
{
  arma::mat output, input, outputCol, outputMat, outputDef;

  // All rows selected.
  Subview<> moduleCol(1, 0, 19);

  // Test with inSize 1.
  input = arma::ones(20, 8);
  moduleCol.Forward(std::move(input), std::move(outputCol));
  CheckMatrices(outputCol, input);

  // Few rows and columns selected.
  Subview<> moduleMat(4, 3, 6, 0, 2);

  // Test with inSize greater than 1.
  moduleMat.Forward(std::move(input), std::move(outputMat));
  output = arma::ones(12, 2);
  CheckMatrices(outputMat, output);

  // endCol changed to 3 by default.
  Subview<> moduleDef(4, 1, 6, 0, 4);

  // Test with inSize greater than 1 and endCol >= inSize.
  moduleDef.Forward(std::move(input), std::move(outputDef));
  output = arma::ones(24, 2);
  CheckMatrices(outputDef, output);
}

/*
 * Simple Reparametrization module test.
 */
BOOST_AUTO_TEST_CASE(SimpleReparametrizationLayerTest)
{
  arma::mat input, output, delta;
  Reparametrization<> module(5);

  // Test the Forward function. As the mean is zero and the standard
  // deviation is small, after multiplying the gaussian sample, the
  // output should be small enough.
  input = join_cols(arma::ones<arma::mat>(5, 1) * -15,
      arma::zeros<arma::mat>(5, 1));
  module.Forward(std::move(input), std::move(output));
  BOOST_REQUIRE_LE(arma::accu(output), 1e-5);

  // Test the Backward function.
  arma::mat gy = arma::zeros<arma::mat>(5, 1);
  module.Backward(std::move(input), std::move(gy), std::move(delta));
  BOOST_REQUIRE(arma::accu(delta) != 0); // klBackward will be added.
}

/**
 * Reparametrization module stochastic boolean test.
 */
BOOST_AUTO_TEST_CASE(ReparametrizationLayerStochasticTest)
{
  arma::mat input, outputA, outputB;
  Reparametrization<> module(5, false);

  input = join_cols(arma::ones<arma::mat>(5, 1),
      arma::zeros<arma::mat>(5, 1));

  // Test if two forward passes generate same output.
  module.Forward(std::move(input), std::move(outputA));
  module.Forward(std::move(input), std::move(outputB));

  CheckMatrices(outputA, outputB);
}

/**
 * Reparametrization module includeKl boolean test.
 */
BOOST_AUTO_TEST_CASE(ReparametrizationLayerIncludeKlTest)
{
  arma::mat input, output, gy, delta;
  Reparametrization<> module(5, true, false);

  input = join_cols(arma::ones<arma::mat>(5, 1),
      arma::zeros<arma::mat>(5, 1));
  module.Forward(std::move(input), std::move(output));

  // As KL divergence is not included, with the above inputs, the delta
  // matrix should be all zeros.
  gy = arma::zeros(output.n_rows, output.n_cols);
  module.Backward(std::move(output), std::move(gy), std::move(delta));

  BOOST_REQUIRE_EQUAL(arma::accu(std::move(delta)), 0);
}

/**
 * Jacobian Reparametrization module test.
 */
BOOST_AUTO_TEST_CASE(JacobianReparametrizationLayerTest)
{
  for (size_t i = 0; i < 5; i++)
  {
    const size_t inputElementsHalf = math::RandInt(2, 1000);

    arma::mat input;
    input.set_size(inputElementsHalf * 2, 1);

    Reparametrization<> module(inputElementsHalf, false, false);

    double error = JacobianTest(module, input);
    BOOST_REQUIRE_LE(error, 1e-5);
  }
}

/**
 * Reparametrization layer numerical gradient test.
 */
BOOST_AUTO_TEST_CASE(GradientReparametrizationLayerTest)
{
  // Linear function gradient instantiation.
  struct GradientFunction
  {
    GradientFunction()
    {
      input = arma::randu(10, 1);
      target = arma::mat("1");

      model = new FFN<NegativeLogLikelihood<>, NguyenWidrowInitialization>();
      model->Predictors() = input;
      model->Responses() = target;
      model->Add<IdentityLayer<> >();
      model->Add<Linear<> >(10, 6);
      model->Add<Reparametrization<> >(3, false, true, 1);
      model->Add<Linear<> >(3, 2);
      model->Add<LogSoftMax<> >();
    }

    ~GradientFunction()
    {
      delete model;
    }

    double Gradient(arma::mat& gradient) const
    {
      double error = model->Evaluate(model->Parameters(), 0, 1);
      model->Gradient(model->Parameters(), 0, gradient, 1);
      return error;
    }

    arma::mat& Parameters() { return model->Parameters(); }

    FFN<NegativeLogLikelihood<>, NguyenWidrowInitialization>* model;
    arma::mat input, target;
  } function;

  BOOST_REQUIRE_LE(CheckGradient(function), 1e-4);
}

/**
 * Reparametrization layer beta numerical gradient test.
 */
BOOST_AUTO_TEST_CASE(GradientReparametrizationLayerBetaTest)
{
  // Linear function gradient instantiation.
  struct GradientFunction
  {
    GradientFunction()
    {
      input = arma::randu(10, 2);
      target = arma::mat("1 1");

      model = new FFN<NegativeLogLikelihood<>, NguyenWidrowInitialization>();
      model->Predictors() = input;
      model->Responses() = target;
      model->Add<IdentityLayer<> >();
      model->Add<Linear<> >(10, 6);
      // Use a value of beta not equal to 1.
      model->Add<Reparametrization<> >(3, false, true, 2);
      model->Add<Linear<> >(3, 2);
      model->Add<LogSoftMax<> >();
    }

    ~GradientFunction()
    {
      delete model;
    }

    double Gradient(arma::mat& gradient) const
    {
      double error = model->Evaluate(model->Parameters(), 0, 1);
      model->Gradient(model->Parameters(), 0, gradient, 1);
      return error;
    }

    arma::mat& Parameters() { return model->Parameters(); }

    FFN<NegativeLogLikelihood<>, NguyenWidrowInitialization>* model;
    arma::mat input, target;
  } function;

  BOOST_REQUIRE_LE(CheckGradient(function), 1e-4);
}

/**
 * Simple residual module test.
 */
BOOST_AUTO_TEST_CASE(SimpleResidualLayerTest)
{
  arma::mat outputA, outputB, input, deltaA, deltaB;

  Sequential<>* sequential = new Sequential<>(true);
  Residual<>* residual = new Residual<>(true);

  Linear<>* linearA = new Linear<>(10, 10);
  linearA->Parameters().randu();
  linearA->Reset();
  Linear<>* linearB = new Linear<>(10, 10);
  linearB->Parameters().randu();
  linearB->Reset();

  // Add the same layers (with the same parameters) to both Sequential and
  // Residual object.
  sequential->Add(linearA);
  sequential->Add(linearB);

  residual->Add(linearA);
  residual->Add(linearB);

  // Test the Forward function (pass the same input to both).
  input = arma::randu(10, 1);
  sequential->Forward(std::move(input), std::move(outputA));
  residual->Forward(std::move(input), std::move(outputB));

  CheckMatrices(outputA, outputB - input);

  // Test the Backward function (pass the same error to both).
  sequential->Backward(std::move(input), std::move(input), std::move(deltaA));
  residual->Backward(std::move(input), std::move(input), std::move(deltaB));

  CheckMatrices(deltaA, deltaB - input);

  delete sequential;
  delete residual;
  delete linearA;
  delete linearB;
}

/**
 * Sequential layer numerical gradient test.
 */
BOOST_AUTO_TEST_CASE(GradientSequentialLayerTest)
{
  // Linear function gradient instantiation.
  struct GradientFunction
  {
    GradientFunction()
    {
      input = arma::randu(10, 1);
      target = arma::mat("1");

      model = new FFN<NegativeLogLikelihood<>, NguyenWidrowInitialization>();
      model->Predictors() = input;
      model->Responses() = target;
      model->Add<IdentityLayer<> >();

      sequential = new Sequential<>();
      sequential->Add<Linear<> >(10, 10);
      sequential->Add<ReLULayer<> >();
      sequential->Add<Linear<> >(10, 5);
      sequential->Add<ReLULayer<> >();

      model->Add(sequential);
      model->Add<Linear<> >(5, 2);
      model->Add<LogSoftMax<> >();
    }

    ~GradientFunction()
    {
      sequential->DeleteModules();
      delete model;
    }

    double Gradient(arma::mat& gradient) const
    {
      double error = model->Evaluate(model->Parameters(), 0, 1);
      model->Gradient(model->Parameters(), 0, gradient, 1);
      return error;
    }

    arma::mat& Parameters() { return model->Parameters(); }

    FFN<NegativeLogLikelihood<>, NguyenWidrowInitialization>* model;
    Sequential<>* sequential;
    arma::mat input, target;
  } function;

  BOOST_REQUIRE_LE(CheckGradient(function), 1e-4);
}

// General ANN serialization test.
template<typename LayerType>
void ANNLayerSerializationTest(LayerType& layer)
{
  arma::mat input(5, 100, arma::fill::randu);
  arma::mat output(5, 100, arma::fill::randu);

  FFN<NegativeLogLikelihood<>, ann::RandomInitialization> model;
  model.Add<Linear<>>(input.n_rows, 10);
  model.Add<LayerType>(layer);
  model.Add<ReLULayer<>>();
  model.Add<Linear<>>(10, output.n_rows);
  model.Add<LogSoftMax<>>();

  ens::StandardSGD opt(0.1, 1, 5, -100, false);
  model.Train(input, output, opt);

  arma::mat originalOutput;
  model.Predict(input.col(0), originalOutput);

  // Now serialize the model.
  FFN<NegativeLogLikelihood<>, ann::RandomInitialization> xmlModel, textModel,
      binaryModel;
  SerializeObjectAll(model, xmlModel, textModel, binaryModel);

  // Ensure that predictions are the same.
  arma::mat modelOutput, xmlOutput, textOutput, binaryOutput;
  model.Predict(input.col(0), modelOutput);
  xmlModel.Predict(input.col(0), xmlOutput);
  textModel.Predict(input.col(0), textOutput);
  binaryModel.Predict(input.col(0), binaryOutput);

  CheckMatrices(originalOutput, modelOutput, 1e-5);
  CheckMatrices(originalOutput, xmlOutput, 1e-5);
  CheckMatrices(originalOutput, textOutput, 1e-5);
  CheckMatrices(originalOutput, binaryOutput, 1e-5);
}

/**
 * Simple serialization test for batch normalization layer.
 */
BOOST_AUTO_TEST_CASE(BatchNormSerializationTest)
{
  BatchNorm<> layer(10);
  ANNLayerSerializationTest(layer);
}

/**
 * Simple serialization test for layer normalization layer.
 */
BOOST_AUTO_TEST_CASE(LayerNormSerializationTest)
{
  LayerNorm<> layer(10);
  ANNLayerSerializationTest(layer);
}

BOOST_AUTO_TEST_SUITE_END();<|MERGE_RESOLUTION|>--- conflicted
+++ resolved
@@ -902,15 +902,10 @@
 }
 
 /**
-<<<<<<< HEAD
- * Testing the overloaded Forward of the LSTM Layer,
- * besides ouput from the LSTM the overloaded function
- * provides acces to cell state of the LSTM layer.
-=======
- * Testting the overloaded Forward of LSTM Layer.
- * Besides output, the overloaded function
- * provides access to cell state of LSTM.
->>>>>>> 7a4fd56d
+ * Testing the overloaded Forward of the LSTM layer.
+ * for retrieving the Cell State. Besides output
+ * the LSTM the overloaded function provides read
+ * access to cell state of the LSTM layer.
  */
 BOOST_AUTO_TEST_CASE(ReadCellStateParamLSTMLayerTest)
 {
@@ -946,6 +941,90 @@
       lstm.Forward(std::move(stepData),
                    std::move(outLstm),
                    std::move(cellLstm));
+
+      // Compute the value of cell state and output.
+      // i = sigmoid(W.dot(x) + W.dot(h) + W.dot(c) + b)
+      inputGate = 1.0 /(1 + arma::exp(-(inputWeight * stepData +
+          outputWeight * outCalc + outputWeight % cellCalc + bias)));
+
+      // f = sigmoid(W.dot(x) + W.dot(h) + W.dot(c) + b)
+      forgetGate = 1.0 /(1 + arma::exp(-(inputWeight * stepData +
+          outputWeight * outCalc + outputWeight % cellCalc + bias)));
+
+      // z = tanh(W.dot(x) + W.dot(h) + b)
+      hidden = arma::tanh(inputWeight * stepData +
+                     outputWeight * outCalc + bias);
+
+      // c = f * c + i * z
+      cellCalc = forgetGate % cellCalc + inputGate % hidden;
+
+      // o = sigmoid(W.dot(x) + W.dot(h) + W.dot(c) + b)
+      outputGate = 1.0 /(1 + arma::exp(-(inputWeight * stepData +
+          outputWeight * outCalc + outputWeight % cellCalc + bias)));
+
+      // h = o * tanh(c)
+      outCalc = outputGate % arma::tanh(cellCalc);
+
+      CheckMatrices(outLstm, outCalc, 1e-12);
+      CheckMatrices(cellLstm, cellCalc, 1e-12);
+  }
+}
+
+
+/**
+ * Testing the overloaded Forward of the LSTM layer.
+ * for writing the Cell State. Besides output the
+ * the LSTM the overloaded function provides write
+ * access to cell state of the LSTM layer.
+ */
+BOOST_AUTO_TEST_CASE(WriteCellStateParamLSTMLayerTest)
+{
+  const size_t rho = 5, inputSize = 3, outputSize = 2;
+
+  // Provide input of all ones.
+  arma::cube input = arma::ones(inputSize, outputSize, rho);
+
+  arma::mat inputGate, forgetGate, outputGate, hidden;
+  arma::mat outLstm, cellLstm;
+  arma::mat cellCalc;
+
+  // LSTM layer.
+  LSTM<> lstm(inputSize, outputSize, rho);
+  lstm.Reset();
+  lstm.ResetCell(rho);
+
+  // Initialize the weights to all ones.
+  lstm.Parameters().ones();
+
+  arma::mat inputWeight = arma::ones(outputSize, inputSize);
+  arma::mat outputWeight = arma::ones(outputSize, outputSize);
+  arma::mat bias = arma::ones(outputSize, input.n_cols);
+  arma::mat outCalc = arma::zeros(outputSize, input.n_cols);
+
+  for (size_t seqNum = 0; seqNum < rho; ++seqNum)
+  {
+      // Wrap a matrix around our data to avoid a copy.
+      arma::mat stepData(input.slice(seqNum).memptr(),
+          input.n_rows, input.n_cols, false, true);
+
+      if (cellLstm.is_empty())
+      {
+        // Set the cell state to zeros.
+        cellLstm = arma::zeros(outputSize, input.n_cols);
+        cellCalc = arma::zeros(outputSize, input.n_cols);
+      }
+      else
+      {
+        // Set the cell state to zeros.
+        cellLstm = arma::zeros(cellLstm.n_rows, cellLstm.n_cols);
+        cellCalc = arma::zeros(cellCalc.n_rows, cellCalc.n_cols);
+      }
+
+      // Apply Forward on LSTM layer.
+      lstm.Forward(std::move(stepData), // Input.
+                   std::move(outLstm),  // Output.
+                   std::move(cellLstm), // Cell state.
+                   true);  // Write into cell State. 
 
       // Compute the value of cell state and output.
       // i = sigmoid(W.dot(x) + W.dot(h) + W.dot(c) + b)
