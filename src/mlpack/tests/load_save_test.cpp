/**
 * @file tests/load_save_test.cpp
 * @author Ryan Curtin
 *
 * Tests for data::Load() and data::Save().
 *
 * mlpack is free software; you may redistribute it and/or modify it under the
 * terms of the 3-clause BSD license.  You should have received a copy of the
 * 3-clause BSD license along with mlpack.  If not, see
 * http://www.opensource.org/licenses/BSD-3-Clause for more information.
 */
#include <sstream>

#include <mlpack/core.hpp>
#include <mlpack/core/data/load_arff.hpp>
#include <mlpack/core/data/map_policies/missing_policy.hpp>
#include "catch.hpp"
#include "test_catch_tools.hpp"

using namespace mlpack;
using namespace mlpack::data;
using namespace std;

/**
 * Make sure failure occurs when no extension given.
 */
TEST_CASE("NoExtensionLoad", "[LoadSaveTest]")
{
  arma::mat out;
  REQUIRE(data::Load("noextension", out) == false);
}

/**
 * Make sure failure occurs when no extension given.
 */
TEST_CASE("NoExtensionSave", "[LoadSaveTest]")
{
  arma::mat out;
  REQUIRE(data::Save("noextension", out) == false);
}

/**
 * Make sure load fails if the file does not exist.
 */
TEST_CASE("NotExistLoad", "[LoadSaveTest]")
{
  arma::mat out;
  REQUIRE(data::Load("nonexistentfile_______________.csv", out) == false);
}

/**
 * Make sure a CSV is loaded correctly.
 */
TEST_CASE("LoadCSVTest", "[LoadSaveTest]")
{
  fstream f;
  f.open("test_file.csv", fstream::out);

  f << "1, 2, 3, 4" << endl;
  f << "5, 6, 7, 8" << endl;

  f.close();

  arma::mat test;
  REQUIRE(data::Load("test_file.csv", test) == true);

  REQUIRE(test.n_rows == 4);
  REQUIRE(test.n_cols == 2);

  for (size_t i = 0; i < 8; ++i)
    REQUIRE(test[i] == Approx((double) (i + 1)).epsilon(1e-7));

  // Remove the file.
  remove("test_file.csv");
}

/**
 * Make sure a TSV is loaded correctly to a sparse matrix.
 */
TEST_CASE("LoadSparseTSVTest", "[LoadSaveTest]")
{
  fstream f;
  f.open("test_sparse_file.tsv", fstream::out);

  f << "1\t2\t0.1" << endl;
  f << "2\t3\t0.2" << endl;
  f << "3\t4\t0.3" << endl;
  f << "4\t5\t0.4" << endl;
  f << "5\t6\t0.5" << endl;
  f << "6\t7\t0.6" << endl;
  f << "7\t8\t0.7" << endl;

  f.close();

  arma::sp_mat test;

  REQUIRE(data::Load(
      "test_sparse_file.tsv", test, true, false) == true);

  REQUIRE(test.n_rows == 8);
  REQUIRE(test.n_cols == 9);

  arma::sp_mat::const_iterator it = test.begin();
  arma::sp_mat::const_iterator it_end = test.end();

  double temp = 0.1;
  for (int i = 0; it != it_end; ++it, temp += 0.1, ++i)
  {
    REQUIRE((double)(*it) == Approx(temp).epsilon(1e-7));
    REQUIRE((int)(it.row()) == i + 1);
    REQUIRE((int)it.col() == i + 2);
  }
  // Remove the file.
  remove("test_sparse_file.tsv");
}

/**
 * Make sure a CSV in text format is loaded correctly to a sparse matrix.
 */
TEST_CASE("LoadSparseTXTTest", "[LoadSaveTest]")
{
  fstream f;
  f.open("test_sparse_file.txt", fstream::out);

  f << "1 2 0.1" << endl;
  f << "2 3 0.2" << endl;
  f << "3 4 0.3" << endl;
  f << "4 5 0.4" << endl;
  f << "5 6 0.5" << endl;
  f << "6 7 0.6" << endl;
  f << "7 8 0.7" << endl;

  f.close();

  arma::sp_mat test;

  REQUIRE(data::Load("test_sparse_file.txt", test, true, false) == true);

  REQUIRE(test.n_rows == 8);
  REQUIRE(test.n_cols == 9);

  arma::sp_mat::const_iterator it = test.begin();
  arma::sp_mat::const_iterator it_end = test.end();

  double temp = 0.1;
  for (int i = 0; it != it_end; ++it, temp += 0.1, ++i)
  {
    REQUIRE((double)(*it) == Approx(temp).epsilon(1e-7));
    REQUIRE((int)(it.row()) == i + 1);
    REQUIRE((int)it.col() == i + 2);
  }
  // Remove the file.
  remove("test_sparse_file.txt");
}

/**
 * Make sure a TSV is loaded correctly.
 */
TEST_CASE("LoadTSVTest", "[LoadSaveTest]")
{
  fstream f;
  f.open("test_file.csv", fstream::out);

  f << "1\t2\t3\t4" << endl;
  f << "5\t6\t7\t8" << endl;

  f.close();

  arma::mat test;
  REQUIRE(data::Load("test_file.csv", test) == true);

  REQUIRE(test.n_rows == 4);
  REQUIRE(test.n_cols == 2);

  for (size_t i = 0; i < 8; ++i)
    REQUIRE(test[i] == Approx((double) (i + 1)).epsilon(1e-7));

  // Remove the file.
  remove("test_file.csv");
}

/**
 * Test TSV loading with .tsv extension.
 */
TEST_CASE("LoadTSVExtensionTest", "[LoadSaveTest]")
{
  fstream f;
  f.open("test_file.tsv", fstream::out);

  f << "1\t2\t3\t4" << endl;
  f << "5\t6\t7\t8" << endl;

  f.close();

  arma::mat test;
  REQUIRE(data::Load("test_file.tsv", test) == true);

  REQUIRE(test.n_rows == 4);
  REQUIRE(test.n_cols == 2);

  for (size_t i = 0; i < 8; ++i)
    REQUIRE(test[i] == Approx((double) (i + 1)).epsilon(1e-7));

  // Remove the file.
  remove("test_file.tsv");
}

/**
 * Make sure a CSV is saved correctly.
 */
TEST_CASE("SaveCSVTest", "[LoadSaveTest]")
{
  arma::mat test = "1 5;"
                   "2 6;"
                   "3 7;"
                   "4 8;";

  REQUIRE(data::Save("test_file.csv", test) == true);

  // Load it in and make sure it is the same.
  arma::mat test2;
  REQUIRE(data::Load("test_file.csv", test2) == true);

  REQUIRE(test2.n_rows == 4);
  REQUIRE(test2.n_cols == 2);

  for (size_t i = 0; i < 8; ++i)
    REQUIRE(test2[i] == Approx((double) (i + 1)).epsilon(1e-7));

  // Remove the file.
  remove("test_file.csv");
}

/**
 * Make sure a TSV is saved correctly for a sparse matrix
 */
TEST_CASE("SaveSparseTSVTest", "[LoadSaveTest]")
{
  arma::sp_mat test = "0.1\t0\t0\t0;"
                      "0\t0.2\t0\t0;"
                      "0\t0\t0.3\t0;"
                      "0\t0\t0\t0.4;";

  REQUIRE(data::Save("test_sparse_file.tsv", test, true, false) == true);

  // Load it in and make sure it is the same.
  arma::sp_mat test2;
  REQUIRE(data::Load("test_sparse_file.tsv", test2, true, false) == true);

  REQUIRE(test2.n_rows == 4);
  REQUIRE(test2.n_cols == 4);

  arma::sp_mat::const_iterator it = test2.begin();
  arma::sp_mat::const_iterator it_end = test2.end();

  double temp = 0.1;
  for (int i = 0; it != it_end; ++it, temp += 0.1, ++i)
  {
    double val = (*it);
    REQUIRE(val == Approx(temp).epsilon(1e-7));
    REQUIRE((int)(it.row()) == i);
    REQUIRE((int)it.col() == i);
  }

  // Remove the file.
  remove("test_sparse_file.tsv");
}

/**
 * Make sure a TSV is saved correctly for a sparse matrix
 */
TEST_CASE("SaveSparseTXTTest", "[LoadSaveTest]")
{
  arma::sp_mat test = "0.1 0 0 0;"
                      "0 0.2 0 0;"
                      "0 0 0.3 0;"
                      "0 0 0 0.4;";

  REQUIRE(data::Save("test_sparse_file.txt", test, true, true) == true);

  // Load it in and make sure it is the same.
  arma::sp_mat test2;
  REQUIRE(data::Load("test_sparse_file.txt", test2, true, true) == true);

  REQUIRE(test2.n_rows == 4);
  REQUIRE(test2.n_cols == 4);

  arma::sp_mat::const_iterator it = test2.begin();
  arma::sp_mat::const_iterator it_end = test2.end();

  double temp = 0.1;
  for (int i = 0; it != it_end; ++it, temp += 0.1, ++i)
  {
    double val = (*it);
    REQUIRE(val == Approx(temp).epsilon(1e-7));
    REQUIRE((int)(it.row()) == i);
    REQUIRE((int)it.col() == i);
  }

  // Remove the file.
  remove("test_sparse_file.txt");
}

/**
 * Make sure a Sparse Matrix is saved and loaded correctly in binary format
 */
TEST_CASE("SaveSparseBinaryTest", "[LoadSaveTest]")
{
  arma::sp_mat test = "0.1 0 0 0;"
                      "0 0.2 0 0;"
                      "0 0 0.3 0;"
                      "0 0 0 0.4;";

  REQUIRE(data::Save("test_sparse_file.bin", test, true, false) == true);

  // Load it in and make sure it is the same.
  arma::sp_mat test2;
  REQUIRE(data::Load("test_sparse_file.bin", test2, true, false) == true);

  REQUIRE(test2.n_rows == 4);
  REQUIRE(test2.n_cols == 4);

  arma::sp_mat::const_iterator it = test2.begin();
  arma::sp_mat::const_iterator it_end = test2.end();

  double temp = 0.1;
  for (int i = 0; it != it_end; ++it, temp += 0.1, ++i)
  {
    double val = (*it);
    REQUIRE(val == Approx(temp).epsilon(1e-7));
    REQUIRE((int)(it.row()) == i);
    REQUIRE((int)it.col() == i);
  }

  // Remove the file.
  remove("test_sparse_file.bin");
}

/**
 * Make sure CSVs can be loaded in transposed form.
 */
TEST_CASE("LoadTransposedCSVTest", "[LoadSaveTest]")
{
  fstream f;
  f.open("test_file.csv", fstream::out);

  f << "1, 2, 3, 4" << endl;
  f << "5, 6, 7, 8" << endl;

  f.close();

  arma::mat test;
  REQUIRE(data::Load("test_file.csv", test, false, true) == true);

  REQUIRE(test.n_cols == 2);
  REQUIRE(test.n_rows == 4);

  for (size_t i = 0; i < 8; ++i)
    REQUIRE(test[i] == Approx((double) (i + 1)).epsilon(1e-7));

  // Remove the file.
  remove("test_file.csv");
}

/**
 * Make sure ColVec can be loaded.
 */
TEST_CASE("LoadColVecCSVTest", "[LoadSaveTest]")
{
  fstream f;
  f.open("test_file.csv", fstream::out);

  for (size_t i = 0; i < 8; ++i)
    f << i << endl;

  f.close();

  arma::colvec test;
  REQUIRE(data::Load("test_file.csv", test, false) == true);

  REQUIRE(test.n_cols == 1);
  REQUIRE(test.n_rows == 8);

  for (size_t i = 0; i < 8; ++i)
    REQUIRE(test[i] == Approx((double) i).epsilon(1e-7));

  // Remove the file.
  remove("test_file.csv");
}

/**
 * Make sure we can load a transposed column vector.
 */
TEST_CASE("LoadColVecTransposedCSVTest", "[LoadSaveTest]")
{
  fstream f;
  f.open("test_file.csv", fstream::out);

  for (size_t i = 0; i < 8; ++i)
    f << i << ", ";
  f << "8" << endl;
  f.close();

  arma::colvec test;
  REQUIRE(data::Load("test_file.csv", test, false) == true);

  REQUIRE(test.n_cols == 1);
  REQUIRE(test.n_rows == 9);

  for (size_t i = 0; i < 9; ++i)
    REQUIRE(test[i] == Approx((double) i).epsilon(1e-7));

  // Remove the file.
  remove("test_file.csv");
}

/**
 * Make sure besides numeric data "quoted strings" or
 * 'quoted strings' in csv files are loaded correctly.
 */
TEST_CASE("LoadQuotedStringInCSVTest", "[LoadSaveTest]")
{
  fstream f;
  f.open("test_file.csv", fstream::out);

  f << "1,field 2,field 3" << endl;
  f << "2,\"field 2, with comma\",field 3" << endl;
  f << "3,field 2 with \"embedded quote\",field 3" << endl;
  f << "4, field 2 with embedded \\ ,field 3" << endl;
  f << "5, ,field 3" << endl;

  f.close();

  std::vector<std::string> elements;
  elements.push_back("field 2");
  elements.push_back("\"field 2, with comma\"");
  elements.push_back("field 2 with \"embedded quote\"");
  elements.push_back("field 2 with embedded \\");
  elements.push_back("");

  arma::mat test;
  data::DatasetInfo info;
  REQUIRE(data::Load("test_file.csv", test, info, false, true) == true);

  REQUIRE(test.n_rows == 3);
  REQUIRE(test.n_cols == 5);
  REQUIRE(info.Dimensionality() == 3);

  // Check each element for equality/ closeness.
  for (size_t i = 0; i < 5; ++i)
    REQUIRE(test.at(0, i) == Approx((double) (i + 1)).epsilon(1e-7));

  for (size_t i = 0; i < 5; ++i)
    REQUIRE(info.UnmapString(test.at(1, i), 1, 0) == elements[i]);

  for (size_t i = 0; i < 5; ++i)
    REQUIRE(info.UnmapString(test.at(2, i), 2, 0) == "field 3");

  // Clear the vector to free the space.
  elements.clear();
  // Remove the file.
  remove("test_file.csv");
}

/**
 * Make sure besides numeric data "quoted strings" or
 * 'quoted strings' in txt files are loaded correctly.
 */
TEST_CASE("LoadQuotedStringInTXTTest", "[LoadSaveTest]")
{
  fstream f;
  f.open("test_file.txt", fstream::out);

  f << "1 field2 field3" << endl;
  f << "2 \"field 2 with space\" field3" << endl;

  f.close();

  std::vector<std::string> elements;
  elements.push_back("field2");
  elements.push_back("\"field 2 with space\"");

  arma::mat test;
  data::DatasetInfo info;
  REQUIRE(data::Load("test_file.txt", test, info, false, true) == true);

  REQUIRE(test.n_rows == 3);
  REQUIRE(test.n_cols == 2);
  REQUIRE(info.Dimensionality() == 3);

  // Check each element for equality/ closeness.
  for (size_t i = 0; i < 2; ++i)
    REQUIRE(test.at(0, i) == Approx((double) (i + 1)).epsilon(1e-7));

  for (size_t i = 0; i < 2; ++i)
    REQUIRE(info.UnmapString(test.at(1, i), 1, 0) == elements[i]);

  for (size_t i = 0; i < 2; ++i)
    REQUIRE(info.UnmapString(test.at(2, i), 2, 0) == "field3");

  // Clear the vector to free the space.
  elements.clear();
  // Remove the file.
  remove("test_file.txt");
}

/**
 * Make sure besides numeric data "quoted strings" or
 * 'quoted strings' in tsv files are loaded correctly.
 */
TEST_CASE("LoadQuotedStringInTSVTest", "[LoadSaveTest]")
{
  fstream f;
  f.open("test_file.tsv", fstream::out);

  f << "1\tfield 2\tfield 3" << endl;
  f << "2\t\"field 2\t with tab\"\tfield 3" << endl;
  f << "3\tfield 2 with \"embedded quote\"\tfield 3" << endl;
  f << "4\t field 2 with embedded \\ \tfield 3" << endl;
  f << "5\t \tfield 3" << endl;

  f.close();

  std::vector<std::string> elements;
  elements.push_back("field 2");
  elements.push_back("\"field 2\t with tab\"");
  elements.push_back("field 2 with \"embedded quote\"");
  elements.push_back("field 2 with embedded \\");
  elements.push_back("");

  arma::mat test;
  data::DatasetInfo info;
  REQUIRE(data::Load("test_file.tsv", test, info, false, true) == true);

  REQUIRE(test.n_rows == 3);
  REQUIRE(test.n_cols == 5);
  REQUIRE(info.Dimensionality() == 3);

  // Check each element for equality/ closeness.
  for (size_t i = 0; i < 5; ++i)
    REQUIRE(test.at(0, i) == Approx((double) (i + 1)).epsilon(1e-7));

  for (size_t i = 0; i < 5; ++i)
    REQUIRE(info.UnmapString(test.at(1, i), 1, 0) == elements[i]);

  for (size_t i = 0; i < 5; ++i)
    REQUIRE(info.UnmapString(test.at(2, i), 2, 0) == "field 3");

  // Clear the vector to free the space.
  elements.clear();
  // Remove the file.
  remove("test_file.tsv");
}

/**
 * Make sure Load() throws an exception when trying to load a matrix into a
 * colvec or rowvec.
 */
TEST_CASE("LoadMatinVec", "[LoadSaveTest]")
{
  fstream f;
  f.open("test_file.csv", fstream::out);

  f << "1, 2" << endl;
  f << "3, 4" << endl;

  f.close();

  /**
   * Log::Fatal will be called when the matrix is not of the right size.
   */
  Log::Fatal.ignoreInput = true;
  arma::vec coltest;
  REQUIRE_THROWS_AS(data::Load("test_file.csv", coltest, true),
      std::runtime_error);

  arma::rowvec rowtest;
  REQUIRE_THROWS_AS(data::Load("test_file.csv", rowtest, true),
      std::runtime_error);
  Log::Fatal.ignoreInput = false;

  remove("test_file.csv");
}

/**
 * Make sure that rowvecs can be loaded successfully.
 */
TEST_CASE("LoadRowVecCSVTest", "[LoadSaveTest]")
{
  fstream f;
  f.open("test_file.csv", fstream::out);

  for (size_t i = 0; i < 7; ++i)
    f << i << ", ";
  f << "7";
  f << endl;

  f.close();

  arma::rowvec test;
  REQUIRE(data::Load("test_file.csv", test, false) == true);

  REQUIRE(test.n_cols == 8);
  REQUIRE(test.n_rows == 1);

  for (size_t i = 0; i < 8 ; ++i)
    REQUIRE(test[i] == Approx((double) i).epsilon(1e-7));

  remove("test_file.csv");
}

/**
 * Make sure that we can load transposed row vectors.
 */
TEST_CASE("LoadRowVecTransposedCSVTest", "[LoadSaveTest]")
{
  fstream f;
  f.open("test_file.csv", fstream::out);

  for (size_t i = 0; i < 8; ++i)
    f << i << endl;

  f.close();

  arma::rowvec test;
  REQUIRE(data::Load("test_file.csv", test, false) == true);

  REQUIRE(test.n_rows == 1);
  REQUIRE(test.n_cols == 8);

  for (size_t i = 0; i < 8; ++i)
    REQUIRE(test[i] == Approx((double) i).epsilon(1e-7));

  // Remove the file.
  remove("test_file.csv");
}

/**
 * Make sure TSVs can be loaded in transposed form.
 */
TEST_CASE("LoadTransposedTSVTest", "[LoadSaveTest]")
{
  fstream f;
  f.open("test_file.csv", fstream::out);

  f << "1\t2\t3\t4" << endl;
  f << "5\t6\t7\t8" << endl;

  f.close();

  arma::mat test;
  REQUIRE(data::Load("test_file.csv", test, false, true) == true);

  REQUIRE(test.n_cols == 2);
  REQUIRE(test.n_rows == 4);

  for (size_t i = 0; i < 8; ++i)
    REQUIRE(test[i] == Approx((double) (i + 1)).epsilon(1e-7));

  // Remove the file.
  remove("test_file.csv");
}

/**
 * Check TSV loading with .tsv extension.
 */
TEST_CASE("LoadTransposedTSVExtensionTest", "[LoadSaveTest]")
{
  fstream f;
  f.open("test_file.tsv", fstream::out);

  f << "1\t2\t3\t4" << endl;
  f << "5\t6\t7\t8" << endl;

  f.close();

  arma::mat test;
  REQUIRE(data::Load("test_file.tsv", test, false, true) == true);

  REQUIRE(test.n_cols == 2);
  REQUIRE(test.n_rows == 4);

  for (size_t i = 0; i < 8; ++i)
    REQUIRE(test[i] == Approx((double) (i + 1)).epsilon(1e-7));

  // Remove the file.
  remove("test_file.tsv");
}

/**
 * Make sure CSVs can be loaded in non-transposed form.
 */
TEST_CASE("LoadNonTransposedCSVTest", "[LoadSaveTest]")
{
  fstream f;
  f.open("test_file.csv", fstream::out);

  f << "1, 3, 5, 7" << endl;
  f << "2, 4, 6, 8" << endl;

  f.close();

  arma::mat test;
  REQUIRE(data::Load("test_file.csv", test, false, false) == true);

  REQUIRE(test.n_cols == 4);
  REQUIRE(test.n_rows == 2);

  for (size_t i = 0; i < 8; ++i)
    REQUIRE(test[i] == Approx((double) (i + 1)).epsilon(1e-7));

  // Remove the file.
  remove("test_file.csv");
}

/**
 * Make sure CSVs can be saved in non-transposed form.
 */
TEST_CASE("SaveNonTransposedCSVTest", "[LoadSaveTest]")
{
  arma::mat test = "1 2;"
                   "3 4;"
                   "5 6;"
                   "7 8;";

  REQUIRE(data::Save("test_file.csv", test, false, false) == true);

  // Load it in and make sure it is in the same.
  arma::mat test2;
  REQUIRE(data::Load("test_file.csv", test2, false, false) == true);

  REQUIRE(test2.n_rows == 4);
  REQUIRE(test2.n_cols == 2);

  for (size_t i = 0; i < 8; ++i)
    REQUIRE(test[i] == Approx(test2[i]).epsilon(1e-7));

  // Remove the file.
  remove("test_file.csv");
}

/**
 * Make sure arma_ascii is loaded correctly.
 */
TEST_CASE("LoadArmaASCIITest", "[LoadSaveTest]")
{
  arma::mat test = "1 5;"
                   "2 6;"
                   "3 7;"
                   "4 8;";

  arma::mat testTrans = trans(test);
  REQUIRE(testTrans.save("test_file.txt", arma::arma_ascii));

  REQUIRE(data::Load("test_file.txt", test) == true);

  REQUIRE(test.n_rows == 4);
  REQUIRE(test.n_cols == 2);

  for (size_t i = 0; i < 8; ++i)
    REQUIRE(test[i] == Approx((double) (i + 1)).epsilon(1e-7));

  // Remove the file.
  remove("test_file.txt");
}

/**
 * Make sure a CSV is saved correctly.
 */
TEST_CASE("SaveArmaASCIITest", "[LoadSaveTest]")
{
  arma::mat test = "1 5;"
                   "2 6;"
                   "3 7;"
                   "4 8;";

  REQUIRE(data::Save("test_file.txt", test) == true);

  // Load it in and make sure it is the same.
  REQUIRE(data::Load("test_file.txt", test) == true);

  REQUIRE(test.n_rows == 4);
  REQUIRE(test.n_cols == 2);

  for (size_t i = 0; i < 8; ++i)
    REQUIRE(test[i] == Approx((double) (i + 1)).epsilon(1e-7));

  // Remove the file.
  remove("test_file.txt");
}

/**
 * Make sure raw_ascii is loaded correctly.
 */
TEST_CASE("LoadRawASCIITest", "[LoadSaveTest]")
{
  fstream f;
  f.open("test_file.txt", fstream::out);

  f << "1 2 3 4" << endl;
  f << "5 6 7 8" << endl;

  f.close();

  arma::mat test;
  REQUIRE(data::Load("test_file.txt", test) == true);

  REQUIRE(test.n_rows == 4);
  REQUIRE(test.n_cols == 2);

  for (size_t i = 0; i < 8; ++i)
    REQUIRE(test[i] == Approx((double) (i + 1)).epsilon(1e-7));

  // Remove the file.
  remove("test_file.txt");
}

/**
 * Make sure CSV is loaded correctly as .txt.
 */
TEST_CASE("LoadCSVTxtTest", "[LoadSaveTest]")
{
  fstream f;
  f.open("test_file.txt", fstream::out);

  f << "1, 2, 3, 4" << endl;
  f << "5, 6, 7, 8" << endl;

  f.close();

  arma::mat test;
  REQUIRE(data::Load("test_file.txt", test) == true);

  REQUIRE(test.n_rows == 4);
  REQUIRE(test.n_cols == 2);

  for (size_t i = 0; i < 8; ++i)
    REQUIRE(test[i] == Approx((double) (i + 1)).epsilon(1e-7));

  // Remove the file.
  remove("test_file.txt");
}

/**
 * Make sure arma_binary is loaded correctly.
 */
TEST_CASE("LoadArmaBinaryTest", "[LoadSaveTest]")
{
  arma::mat test = "1 5;"
                   "2 6;"
                   "3 7;"
                   "4 8;";

  arma::mat testTrans = trans(test);
  REQUIRE(testTrans.quiet_save("test_file.bin", arma::arma_binary)
      == true);

  // Now reload through our interface.
  REQUIRE(data::Load("test_file.bin", test) == true);

  REQUIRE(test.n_rows == 4);
  REQUIRE(test.n_cols == 2);

  for (size_t i = 0; i < 8; ++i)
    REQUIRE(test[i] == Approx((double) (i + 1)).epsilon(1e-7));

  // Remove the file.
  remove("test_file.bin");
}

/**
 * Make sure arma_binary is saved correctly.
 */
TEST_CASE("SaveArmaBinaryTest", "[LoadSaveTest]")
{
  arma::mat test = "1 5;"
                   "2 6;"
                   "3 7;"
                   "4 8;";

  REQUIRE(data::Save("test_file.bin", test) == true);

  REQUIRE(data::Load("test_file.bin", test) == true);

  REQUIRE(test.n_rows == 4);
  REQUIRE(test.n_cols == 2);

  for (size_t i = 0; i < 8; ++i)
    REQUIRE(test[i] == Approx((double) (i + 1)).epsilon(1e-7));

  // Remove the file.
  remove("test_file.bin");
}

/**
 * Make sure raw_binary is loaded correctly.
 */
TEST_CASE("LoadRawBinaryTest", "[LoadSaveTest]")
{
  arma::mat test = "1 2;"
                   "3 4;"
                   "5 6;"
                   "7 8;";

  arma::mat testTrans = trans(test);
  REQUIRE(testTrans.quiet_save("test_file.bin", arma::raw_binary)
      == true);

  // Now reload through our interface.
  REQUIRE(data::Load("test_file.bin", test) == true);

  REQUIRE(test.n_rows == 1);
  REQUIRE(test.n_cols == 8);

  for (size_t i = 0; i < 8; ++i)
    REQUIRE(test[i] == Approx((double) (i + 1)).epsilon(1e-7));

  // Remove the file.
  remove("test_file.bin");
}

/**
 * Make sure load as PGM is successful.
 */
TEST_CASE("LoadPGMBinaryTest", "[LoadSaveTest]")
{
  arma::mat test = "1 5;"
                   "2 6;"
                   "3 7;"
                   "4 8;";

  arma::mat testTrans = trans(test);
  REQUIRE(testTrans.quiet_save("test_file.pgm", arma::pgm_binary)
      == true);

  // Now reload through our interface.
  REQUIRE(data::Load("test_file.pgm", test) == true);

  REQUIRE(test.n_rows == 4);
  REQUIRE(test.n_cols == 2);

  for (size_t i = 0; i < 8; ++i)
    REQUIRE(test[i] == Approx((double) (i + 1)).epsilon(1e-7));

  // Remove the file.
  remove("test_file.pgm");
}

/**
 * Make sure save as PGM is successful.
 */
TEST_CASE("SavePGMBinaryTest", "[LoadSaveTest]")
{
  arma::mat test = "1 5;"
                   "2 6;"
                   "3 7;"
                   "4 8;";

  REQUIRE(data::Save("test_file.pgm", test) == true);

  // Now reload through our interface.
  REQUIRE(data::Load("test_file.pgm", test) == true);

  REQUIRE(test.n_rows == 4);
  REQUIRE(test.n_cols == 2);

  for (size_t i = 0; i < 8; ++i)
    REQUIRE(test[i] == Approx((double) (i + 1)).epsilon(1e-7));

  // Remove the file.
  remove("test_file.pgm");
}

#if defined(ARMA_USE_HDF5)
/**
 * Make sure load as HDF5 is successful.
 */
TEST_CASE("LoadHDF5Test", "[LoadSaveTest]")
{
  arma::mat test = "1 5;"
                   "2 6;"
                   "3 7;"
                   "4 8;";
  arma::mat testTrans = trans(test);
  REQUIRE(testTrans.quiet_save("test_file.h5", arma::hdf5_binary)
      == true);
  REQUIRE(testTrans.quiet_save("test_file.hdf5", arma::hdf5_binary)
      == true);
  REQUIRE(testTrans.quiet_save("test_file.hdf", arma::hdf5_binary)
      == true);
  REQUIRE(testTrans.quiet_save("test_file.he5", arma::hdf5_binary)
      == true);

  // Now reload through our interface.
  REQUIRE(data::Load("test_file.h5", test) == true);

  REQUIRE(test.n_rows == 4);
  REQUIRE(test.n_cols == 2);

  for (size_t i = 0; i < 8; ++i)
    REQUIRE(test[i] == Approx((double) (i + 1)).epsilon(1e-7));

  // Make sure the other extensions work too.
  REQUIRE(data::Load("test_file.hdf5", test) == true);

  REQUIRE(test.n_rows == 4);
  REQUIRE(test.n_cols == 2);

  for (size_t i = 0; i < 8; ++i)
    REQUIRE(test[i] == Approx((double) (i + 1)).epsilon(1e-7));

  REQUIRE(data::Load("test_file.hdf", test) == true);

  REQUIRE(test.n_rows == 4);
  REQUIRE(test.n_cols == 2);

  for (size_t i = 0; i < 8; ++i)
    REQUIRE(test[i] == Approx((double) (i + 1)).epsilon(1e-7));

  REQUIRE(data::Load("test_file.he5", test) == true);

  REQUIRE(test.n_rows == 4);
  REQUIRE(test.n_cols == 2);

  for (size_t i = 0; i < 8; ++i)
    REQUIRE(test[i] == Approx((double) (i + 1)).epsilon(1e-7));

  remove("test_file.h5");
  remove("test_file.hdf");
  remove("test_file.hdf5");
  remove("test_file.he5");
}

/**
 * Make sure save as HDF5 is successful.
 */
TEST_CASE("SaveHDF5Test", "[LoadSaveTest]")
{
  arma::mat test = "1 5;"
                   "2 6;"
                   "3 7;"
                   "4 8;";
  REQUIRE(data::Save("test_file.h5", test) == true);
  REQUIRE(data::Save("test_file.hdf5", test) == true);
  REQUIRE(data::Save("test_file.hdf", test) == true);
  REQUIRE(data::Save("test_file.he5", test) == true);

  // Now load them all and verify they were saved okay.
  REQUIRE(data::Load("test_file.h5", test) == true);

  REQUIRE(test.n_rows == 4);
  REQUIRE(test.n_cols == 2);

  for (size_t i = 0; i < 8; ++i)
    REQUIRE(test[i] == Approx((double) (i + 1)).epsilon(1e-7));

  // Make sure the other extensions work too.
  REQUIRE(data::Load("test_file.hdf5", test) == true);

  REQUIRE(test.n_rows == 4);
  REQUIRE(test.n_cols == 2);

  for (size_t i = 0; i < 8; ++i)
    REQUIRE(test[i] == Approx((double) (i + 1)).epsilon(1e-7));

  REQUIRE(data::Load("test_file.hdf", test) == true);

  REQUIRE(test.n_rows == 4);
  REQUIRE(test.n_cols == 2);

  for (size_t i = 0; i < 8; ++i)
    REQUIRE(test[i] == Approx((double) (i + 1)).epsilon(1e-7));

  REQUIRE(data::Load("test_file.he5", test) == true);

  REQUIRE(test.n_rows == 4);
  REQUIRE(test.n_cols == 2);

  for (size_t i = 0; i < 8; ++i)
    REQUIRE(test[i] == Approx((double) (i + 1)).epsilon(1e-7));

  remove("test_file.h5");
  remove("test_file.hdf");
  remove("test_file.hdf5");
  remove("test_file.he5");
}

#endif

/**
<<<<<<< HEAD
=======
 * Test one hot encoding.
 */
TEST_CASE("OneHotEncodingTest", "[LoadSaveTest]")
{
  arma::Mat<size_t> matrix;
  matrix = "1 0;"
           "0 1;"
           "1 0;"
           "1 0;"
           "1 0;"
           "1 0;"
           "0 1;"
           "1 0;";
// Output matrix to save onehotencoding results.
  arma::Mat<size_t> output;
  arma::irowvec labels("-1 1 -1 -1 -1 -1 1 -1");
  data::OneHotEncoding(labels, output);

  REQUIRE(matrix.n_cols == output.n_cols);
  REQUIRE(matrix.n_rows == output.n_rows);
  CheckMatrices(output, matrix);
}

/**
>>>>>>> c3a25317
 * Test normalization of labels.
 */
TEST_CASE("NormalizeLabelSmallDatasetTest", "[LoadSaveTest]")
{
  arma::irowvec labels("-1 1 1 -1 -1 -1 1 1");
  arma::Row<size_t> newLabels;
  arma::ivec mappings;

  data::NormalizeLabels(labels, newLabels, mappings);

  REQUIRE(mappings[0] == -1);
  REQUIRE(mappings[1] == 1);

  REQUIRE(newLabels[0] == 0);
  REQUIRE(newLabels[1] == 1);
  REQUIRE(newLabels[2] == 1);
  REQUIRE(newLabels[3] == 0);
  REQUIRE(newLabels[4] == 0);
  REQUIRE(newLabels[5] == 0);
  REQUIRE(newLabels[6] == 1);
  REQUIRE(newLabels[7] == 1);

  arma::irowvec revertedLabels;

  data::RevertLabels(newLabels, mappings, revertedLabels);

  for (size_t i = 0; i < labels.n_elem; ++i)
    REQUIRE(labels[i] == revertedLabels[i]);
}

/**
 * Harder label normalization test.
 */
TEST_CASE("NormalizeLabelTest", "[LoadSaveTest]")
{
  arma::rowvec randLabels(5000);
  for (size_t i = 0; i < 5000; ++i)
    randLabels[i] = math::RandInt(-50, 50);
  randLabels[0] = 0.65; // Hey, doubles work too!

  arma::Row<size_t> newLabels;
  arma::vec mappings;

  data::NormalizeLabels(randLabels, newLabels, mappings);

  // Now map them back and ensure they are right.
  arma::rowvec revertedLabels(5000);
  data::RevertLabels(newLabels, mappings, revertedLabels);

  for (size_t i = 0; i < 5000; ++i)
    REQUIRE(randLabels[i] == revertedLabels[i]);
}

// Test structures.
class TestInner
{
 public:
  TestInner(char c, const string& s) : c(c), s(s) { }

  template<typename Archive>
  void serialize(Archive& ar, const unsigned int /* version */)
  {
    ar & BOOST_SERIALIZATION_NVP(c);
    ar & BOOST_SERIALIZATION_NVP(s);
  }

  // Public members for testing.
  char c;
  string s;
};

class Test
{
 public:
  Test(int x, int y) : x(x), y(y), ina('a', "hello"), inb('b', "goodbye") { }

  template<typename Archive>
  void serialize(Archive& ar, const unsigned int /* version */)
  {
    ar & BOOST_SERIALIZATION_NVP(x);
    ar & BOOST_SERIALIZATION_NVP(y);
    ar & BOOST_SERIALIZATION_NVP(ina);
    ar & BOOST_SERIALIZATION_NVP(inb);
  }

  // Public members for testing.
  int x;
  int y;
  TestInner ina;
  TestInner inb;
};

/**
 * Make sure we can load and save.
 */
TEST_CASE("LoadBinaryTest", "[LoadSaveTest]")
{
  Test x(10, 12);

  REQUIRE(data::Save("test.bin", "x", x, false) == true);

  // Now reload.
  Test y(11, 14);

  REQUIRE(data::Load("test.bin", "x", y, false) == true);

  REQUIRE(y.x == x.x);
  REQUIRE(y.y == x.y);
  REQUIRE(y.ina.c == x.ina.c);
  REQUIRE(y.ina.s == x.ina.s);
  REQUIRE(y.inb.c == x.inb.c);
  REQUIRE(y.inb.s == x.inb.s);
}

/**
 * Make sure we can load and save.
 */
TEST_CASE("LoadXMLTest", "[LoadSaveTest]")
{
  Test x(10, 12);

  REQUIRE(data::Save("test.xml", "x", x, false) == true);

  // Now reload.
  Test y(11, 14);

  REQUIRE(data::Load("test.xml", "x", y, false) == true);

  REQUIRE(y.x == x.x);
  REQUIRE(y.y == x.y);
  REQUIRE(y.ina.c == x.ina.c);
  REQUIRE(y.ina.s == x.ina.s);
  REQUIRE(y.inb.c == x.inb.c);
  REQUIRE(y.inb.s == x.inb.s);
}

/**
 * Make sure we can load and save.
 */
TEST_CASE("LoadTextTest", "[LoadSaveTest]")
{
  Test x(10, 12);

  REQUIRE(data::Save("test.txt", "x", x, false) == true);

  // Now reload.
  Test y(11, 14);

  REQUIRE(data::Load("test.txt", "x", y, false) == true);

  REQUIRE(y.x == x.x);
  REQUIRE(y.y == x.y);
  REQUIRE(y.ina.c == x.ina.c);
  REQUIRE(y.ina.s == x.ina.s);
  REQUIRE(y.inb.c == x.inb.c);
  REQUIRE(y.inb.s == x.inb.s);
}

/**
 * Test DatasetInfo by making a map for a dimension.
 */
TEST_CASE("DatasetInfoTest", "[LoadSaveTest]")
{
  DatasetInfo di(100);

  // Do all types default to numeric?
  for (size_t i = 0; i < 100; ++i)
  {
    REQUIRE(di.Type(i) == Datatype::numeric);
    REQUIRE(di.NumMappings(i) == 0);
  }

  // Okay.  Add some mappings for dimension 3.
  const size_t first = di.MapString<size_t>("test_mapping_1", 3);
  const size_t second = di.MapString<size_t>("test_mapping_2", 3);
  const size_t third = di.MapString<size_t>("test_mapping_3", 3);

  REQUIRE(first == 0);
  REQUIRE(second == 1);
  REQUIRE(third == 2);

  // Now dimension 3 should be categorical.
  for (size_t i = 0; i < 100; ++i)
  {
    if (i == 3)
    {
      REQUIRE(di.Type(i) == Datatype::categorical);
      REQUIRE(di.NumMappings(i) == 3);
    }
    else
    {
      REQUIRE(di.Type(i) == Datatype::numeric);
      REQUIRE(di.NumMappings(i) == 0);
    }
  }

  // Get the mappings back.
  const string& strFirst = di.UnmapString(first, 3);
  const string& strSecond = di.UnmapString(second, 3);
  const string& strThird = di.UnmapString(third, 3);

  REQUIRE(strFirst == "test_mapping_1");
  REQUIRE(strSecond == "test_mapping_2");
  REQUIRE(strThird == "test_mapping_3");
}

/**
 * Test loading regular CSV with DatasetInfo.  Everything should be numeric.
 */
TEST_CASE("RegularCSVDatasetInfoLoad", "[LoadSaveTest]")
{
  vector<string> testFiles;
  testFiles.push_back("fake.csv");
  testFiles.push_back("german.csv");
  testFiles.push_back("iris.csv");
  testFiles.push_back("vc2.csv");
  testFiles.push_back("johnson8-4-4.csv");
  testFiles.push_back("lars_dependent_y.csv");
  testFiles.push_back("vc2_test_labels.txt");

  for (size_t i = 0; i < testFiles.size(); ++i)
  {
    arma::mat one, two;
    DatasetInfo info;
    data::Load(testFiles[i], one);
    data::Load(testFiles[i], two, info);

    // Check that the matrices contain the same information.
    REQUIRE(one.n_elem == two.n_elem);
    REQUIRE(one.n_rows == two.n_rows);
    REQUIRE(one.n_cols == two.n_cols);
    for (size_t i = 0; i < one.n_elem; ++i)
    {
      if (std::abs(one[i]) < 1e-8)
        REQUIRE(two[i] == Approx(.0).margin(1e-10));
      else
        REQUIRE(one[i] == Approx(two[i]).epsilon(1e-7));
    }

    // Check that all dimensions are numeric.
    for (size_t i = 0; i < two.n_rows; ++i)
      REQUIRE(info.Type(i) == Datatype::numeric);
  }
}

/**
 * Test non-transposed loading of regular CSVs with DatasetInfo.  Everything
 * should be numeric.
 */
TEST_CASE("NontransposedCSVDatasetInfoLoad", "[LoadSaveTest]")
{
  vector<string> testFiles;
  testFiles.push_back("fake.csv");
  testFiles.push_back("german.csv");
  testFiles.push_back("iris.csv");
  testFiles.push_back("vc2.csv");
  testFiles.push_back("johnson8-4-4.csv");
  testFiles.push_back("lars_dependent_y.csv");
  testFiles.push_back("vc2_test_labels.txt");

  for (size_t i = 0; i < testFiles.size(); ++i)
  {
    arma::mat one, two;
    DatasetInfo info;
    data::Load(testFiles[i], one, true, false); // No transpose.
    data::Load(testFiles[i], two, info, true, false);

    // Check that the matrices contain the same information.
    REQUIRE(one.n_elem == two.n_elem);
    REQUIRE(one.n_rows == two.n_rows);
    REQUIRE(one.n_cols == two.n_cols);
    for (size_t i = 0; i < one.n_elem; ++i)
    {
      if (std::abs(one[i]) < 1e-8)
        REQUIRE(two[i] == Approx(.0).margin(1e-10));
      else
        REQUIRE(one[i] == Approx(two[i]).epsilon(1e-7));
    }

    // Check that all dimensions are numeric.
    for (size_t i = 0; i < two.n_rows; ++i)
      REQUIRE(info.Type(i) == Datatype::numeric);
  }
}

/**
 * Create a file with a categorical string feature, then load it.
 */
TEST_CASE("CategoricalCSVLoadTest00", "[LoadSaveTest]")
{
  fstream f;
  f.open("test.csv", fstream::out);
  f << "1, 2, hello" << endl;
  f << "3, 4, goodbye" << endl;
  f << "5, 6, coffee" << endl;
  f << "7, 8, confusion" << endl;
  f << "9, 10, hello" << endl;
  f << "11, 12, confusion" << endl;
  f << "13, 14, confusion" << endl;
  f.close();

  // Load the test CSV.
  arma::umat matrix;
  DatasetInfo info;
  data::Load("test.csv", matrix, info);

  REQUIRE(matrix.n_cols == 7);
  REQUIRE(matrix.n_rows == 3);

  REQUIRE(matrix(0, 0) == 1);
  REQUIRE(matrix(1, 0) == 2);
  REQUIRE(matrix(2, 0) == 0);
  REQUIRE(matrix(0, 1) == 3);
  REQUIRE(matrix(1, 1) == 4);
  REQUIRE(matrix(2, 1) == 1);
  REQUIRE(matrix(0, 2) == 5);
  REQUIRE(matrix(1, 2) == 6);
  REQUIRE(matrix(2, 2) == 2);
  REQUIRE(matrix(0, 3) == 7);
  REQUIRE(matrix(1, 3) == 8);
  REQUIRE(matrix(2, 3) == 3);
  REQUIRE(matrix(0, 4) == 9);
  REQUIRE(matrix(1, 4) == 10);
  REQUIRE(matrix(2, 4) == 0);
  REQUIRE(matrix(0, 5) == 11);
  REQUIRE(matrix(1, 5) == 12);
  REQUIRE(matrix(2, 5) == 3);
  REQUIRE(matrix(0, 6) == 13);
  REQUIRE(matrix(1, 6) == 14);
  REQUIRE(matrix(2, 6) == 3);

  REQUIRE(info.Type(0) == Datatype::numeric);
  REQUIRE(info.Type(1) == Datatype::numeric);
  REQUIRE(info.Type(2) == Datatype::categorical);

  REQUIRE(info.MapString<arma::uword>("hello", 2) == 0);
  REQUIRE(info.MapString<arma::uword>("goodbye", 2) == 1);
  REQUIRE(info.MapString<arma::uword>("coffee", 2) == 2);
  REQUIRE(info.MapString<arma::uword>("confusion", 2) == 3);

  REQUIRE(info.UnmapString(0, 2) == "hello");
  REQUIRE(info.UnmapString(1, 2) == "goodbye");
  REQUIRE(info.UnmapString(2, 2) == "coffee");
  REQUIRE(info.UnmapString(3, 2) == "confusion");

  remove("test.csv");
}

TEST_CASE("CategoricalCSVLoadTest01", "[LoadSaveTest]")
{
  fstream f;
  f.open("test.csv", fstream::out);
  f << "1, 1, 1" << endl;
  f << "1, 1, 1" << endl;
  f << " , 1, 1" << endl;
  f << "1, 1, 1" << endl;
  f.close();

  // Load the test CSV.
  arma::umat matrix;
  DatasetInfo info;
  data::Load("test.csv", matrix, info, true);

  REQUIRE(matrix.n_cols == 4);
  REQUIRE(matrix.n_rows == 3);

  REQUIRE(matrix(0, 0) == 0);
  REQUIRE(matrix(0, 1) == 0);
  REQUIRE(matrix(0, 2) == 1);
  REQUIRE(matrix(0, 3) == 0);
  REQUIRE(matrix(1, 0) == 1);
  REQUIRE(matrix(1, 1) == 1);
  REQUIRE(matrix(1, 2) == 1);
  REQUIRE(matrix(1, 3) == 1);
  REQUIRE(matrix(2, 0) == 1);
  REQUIRE(matrix(2, 1) == 1);
  REQUIRE(matrix(2, 2) == 1);
  REQUIRE(matrix(2, 3) == 1);

  REQUIRE(info.Type(0) == Datatype::categorical);
  REQUIRE(info.Type(1) == Datatype::numeric);
  REQUIRE(info.Type(2) == Datatype::numeric);
  REQUIRE(info.Type(3) == Datatype::numeric);

  REQUIRE(info.MapString<arma::uword>("1", 0) == 0);
  REQUIRE(info.MapString<arma::uword>("", 0) == 1);

  REQUIRE(info.UnmapString(0, 0) == "1");
  REQUIRE(info.UnmapString(1, 0) == "");

  remove("test.csv");
}

TEST_CASE("CategoricalCSVLoadTest02", "[LoadSaveTest]")
{
  fstream f;
  f.open("test.csv", fstream::out);
  f << "1, 1, 1" << endl;
  f << ", 1, 1" << endl;
  f << "1, 1, 1" << endl;
  f << "1, 1, 1" << endl;
  f.close();

  // Load the test CSV.
  arma::umat matrix;
  DatasetInfo info;
  data::Load("test.csv", matrix, info, true);

  REQUIRE(matrix.n_cols == 4);
  REQUIRE(matrix.n_rows == 3);

  REQUIRE(matrix(0, 0) == 0);
  REQUIRE(matrix(0, 1) == 1);
  REQUIRE(matrix(0, 2) == 0);
  REQUIRE(matrix(0, 3) == 0);
  REQUIRE(matrix(1, 0) == 1);
  REQUIRE(matrix(1, 1) == 1);
  REQUIRE(matrix(1, 2) == 1);
  REQUIRE(matrix(1, 3) == 1);
  REQUIRE(matrix(2, 0) == 1);
  REQUIRE(matrix(2, 1) == 1);
  REQUIRE(matrix(2, 2) == 1);
  REQUIRE(matrix(2, 3) == 1);

  REQUIRE(info.Type(0) == Datatype::categorical);
  REQUIRE(info.Type(1) == Datatype::numeric);
  REQUIRE(info.Type(2) == Datatype::numeric);

  REQUIRE(info.MapString<arma::uword>("", 0) == 1);
  REQUIRE(info.MapString<arma::uword>("1", 0) == 0);

  REQUIRE(info.UnmapString(0, 0) == "1");
  REQUIRE(info.UnmapString(1, 0) == "");

  remove("test.csv");
}

TEST_CASE("CategoricalCSVLoadTest03", "[LoadSaveTest]")
{
  fstream f;
  f.open("test.csv", fstream::out);
  f << ", 1, 1" << endl;
  f << "1, 1, 1" << endl;
  f << "1, 1, 1" << endl;
  f << "1, 1, 1" << endl;
  f.close();

  // Load the test CSV.
  arma::umat matrix;
  DatasetInfo info;
  data::Load("test.csv", matrix, info, true);

  REQUIRE(matrix.n_cols == 4);
  REQUIRE(matrix.n_rows == 3);

  REQUIRE(matrix(0, 0) == 0);
  REQUIRE(matrix(0, 1) == 1);
  REQUIRE(matrix(0, 2) == 1);
  REQUIRE(matrix(0, 3) == 1);
  REQUIRE(matrix(1, 0) == 1);
  REQUIRE(matrix(1, 1) == 1);
  REQUIRE(matrix(1, 2) == 1);
  REQUIRE(matrix(1, 3) == 1);
  REQUIRE(matrix(2, 0) == 1);
  REQUIRE(matrix(2, 1) == 1);
  REQUIRE(matrix(2, 2) == 1);
  REQUIRE(matrix(2, 3) == 1);

  REQUIRE(info.Type(0) == Datatype::categorical);
  REQUIRE(info.Type(1) == Datatype::numeric);
  REQUIRE(info.Type(2) == Datatype::numeric);

  REQUIRE(info.MapString<arma::uword>("", 0) == 0);
  REQUIRE(info.MapString<arma::uword>("1", 0) == 1);

  REQUIRE(info.UnmapString(0, 0) == "");
  REQUIRE(info.UnmapString(1, 0) == "1");

  remove("test.csv");
}

TEST_CASE("CategoricalCSVLoadTest04", "[LoadSaveTest]")
{
  fstream f;
  f.open("test.csv", fstream::out);
  f << "200-DM, 1, 1" << endl;
  f << "1, 1, 1" << endl;
  f << "1, 1, 1" << endl;
  f << "1, 1, 1" << endl;
  f.close();

  // Load the test CSV.
  arma::umat matrix;
  DatasetInfo info;
  data::Load("test.csv", matrix, info, true);

  REQUIRE(matrix.n_cols == 4);
  REQUIRE(matrix.n_rows == 3);

  REQUIRE(matrix(0, 0) == 0);
  REQUIRE(matrix(0, 1) == 1);
  REQUIRE(matrix(0, 2) == 1);
  REQUIRE(matrix(0, 3) == 1);
  REQUIRE(matrix(1, 0) == 1);
  REQUIRE(matrix(1, 1) == 1);
  REQUIRE(matrix(1, 2) == 1);
  REQUIRE(matrix(1, 3) == 1);
  REQUIRE(matrix(2, 0) == 1);
  REQUIRE(matrix(2, 1) == 1);
  REQUIRE(matrix(2, 2) == 1);
  REQUIRE(matrix(2, 3) == 1);

  REQUIRE(info.Type(0) == Datatype::categorical);
  REQUIRE(info.Type(1) == Datatype::numeric);
  REQUIRE(info.Type(2) == Datatype::numeric);

  REQUIRE(info.MapString<arma::uword>("200-DM", 0) == 0);
  REQUIRE(info.MapString<arma::uword>("1", 0) == 1);

  REQUIRE(info.UnmapString(0, 0) == "200-DM");
  REQUIRE(info.UnmapString(1, 0) == "1");

  remove("test.csv");
}

TEST_CASE("CategoricalNontransposedCSVLoadTest00", "[LoadSaveTest]")
{
  fstream f;
  f.open("test.csv", fstream::out);
  f << "1, 2, hello" << endl;
  f << "3, 4, goodbye" << endl;
  f << "5, 6, coffee" << endl;
  f << "7, 8, confusion" << endl;
  f << "9, 10, hello" << endl;
  f << "11, 12, 15" << endl;
  f << "13, 14, confusion" << endl;
  f.close();

  // Load the test CSV.
  arma::umat matrix;
  DatasetInfo info;
  data::Load("test.csv", matrix, info, true, false); // No transpose.

  REQUIRE(matrix.n_cols == 3);
  REQUIRE(matrix.n_rows == 7);

  REQUIRE(matrix(0, 0) == 0);
  REQUIRE(matrix(0, 1) == 1);
  REQUIRE(matrix(0, 2) == 2);
  REQUIRE(matrix(1, 0) == 0);
  REQUIRE(matrix(1, 1) == 1);
  REQUIRE(matrix(1, 2) == 2);
  REQUIRE(matrix(2, 0) == 0);
  REQUIRE(matrix(2, 1) == 1);
  REQUIRE(matrix(2, 2) == 2);
  REQUIRE(matrix(3, 0) == 0);
  REQUIRE(matrix(3, 1) == 1);
  REQUIRE(matrix(3, 2) == 2);
  REQUIRE(matrix(4, 0) == 0);
  REQUIRE(matrix(4, 1) == 1);
  REQUIRE(matrix(4, 2) == 2);
  REQUIRE(matrix(5, 0) == 11);
  REQUIRE(matrix(5, 1) == 12);
  REQUIRE(matrix(5, 2) == 15);
  REQUIRE(matrix(6, 0) == 0);
  REQUIRE(matrix(6, 1) == 1);
  REQUIRE(matrix(6, 2) == 2);

  REQUIRE(info.Type(0) == Datatype::categorical);
  REQUIRE(info.Type(1) == Datatype::categorical);
  REQUIRE(info.Type(2) == Datatype::categorical);
  REQUIRE(info.Type(3) == Datatype::categorical);
  REQUIRE(info.Type(4) == Datatype::categorical);
  REQUIRE(info.Type(5) == Datatype::numeric);
  REQUIRE(info.Type(6) == Datatype::categorical);

  REQUIRE(info.MapString<arma::uword>("1", 0) == 0);
  REQUIRE(info.MapString<arma::uword>("2", 0) == 1);
  REQUIRE(info.MapString<arma::uword>("hello", 0) == 2);
  REQUIRE(info.MapString<arma::uword>("3", 1) == 0);
  REQUIRE(info.MapString<arma::uword>("4", 1) == 1);
  REQUIRE(info.MapString<arma::uword>("goodbye", 1) == 2);
  REQUIRE(info.MapString<arma::uword>("5", 2) == 0);
  REQUIRE(info.MapString<arma::uword>("6", 2) == 1);
  REQUIRE(info.MapString<arma::uword>("coffee", 2) == 2);
  REQUIRE(info.MapString<arma::uword>("7", 3) == 0);
  REQUIRE(info.MapString<arma::uword>("8", 3) == 1);
  REQUIRE(info.MapString<arma::uword>("confusion", 3) == 2);
  REQUIRE(info.MapString<arma::uword>("9", 4) == 0);
  REQUIRE(info.MapString<arma::uword>("10", 4) == 1);
  REQUIRE(info.MapString<arma::uword>("hello", 4) == 2);
  REQUIRE(info.MapString<arma::uword>("13", 6) == 0);
  REQUIRE(info.MapString<arma::uword>("14", 6) == 1);
  REQUIRE(info.MapString<arma::uword>("confusion", 6) == 2);

  REQUIRE(info.UnmapString(0, 0) == "1");
  REQUIRE(info.UnmapString(1, 0) == "2");
  REQUIRE(info.UnmapString(2, 0) == "hello");
  REQUIRE(info.UnmapString(0, 1) == "3");
  REQUIRE(info.UnmapString(1, 1) == "4");
  REQUIRE(info.UnmapString(2, 1) == "goodbye");
  REQUIRE(info.UnmapString(0, 2) == "5");
  REQUIRE(info.UnmapString(1, 2) == "6");
  REQUIRE(info.UnmapString(2, 2) == "coffee");
  REQUIRE(info.UnmapString(0, 3) == "7");
  REQUIRE(info.UnmapString(1, 3) == "8");
  REQUIRE(info.UnmapString(2, 3) == "confusion");
  REQUIRE(info.UnmapString(0, 4) == "9");
  REQUIRE(info.UnmapString(1, 4) == "10");
  REQUIRE(info.UnmapString(2, 4) == "hello");
  REQUIRE(info.UnmapString(0, 6) == "13");
  REQUIRE(info.UnmapString(1, 6) == "14");
  REQUIRE(info.UnmapString(2, 6) == "confusion");

  remove("test.csv");
}

TEST_CASE("CategoricalNontransposedCSVLoadTest01", "[LoadSaveTest]")
{
  fstream f;
  f.open("test.csv", fstream::out);
  f << "1, 1, 1" << endl;
  f << "1, 1, 1" << endl;
  f << " , 1, 1" << endl;
  f << "1, 1, 1" << endl;
  f.close();

  // Load the test CSV.
  arma::umat matrix;
  DatasetInfo info;
  data::Load("test.csv", matrix, info, true, false); // No transpose.

  REQUIRE(matrix.n_cols == 3);
  REQUIRE(matrix.n_rows == 4);

  REQUIRE(matrix(0, 0) == 1);
  REQUIRE(matrix(0, 1) == 1);
  REQUIRE(matrix(0, 2) == 1);
  REQUIRE(matrix(1, 0) == 1);
  REQUIRE(matrix(1, 1) == 1);
  REQUIRE(matrix(1, 2) == 1);
  REQUIRE(matrix(2, 0) == 0);
  REQUIRE(matrix(2, 1) == 1);
  REQUIRE(matrix(2, 2) == 1);
  REQUIRE(matrix(3, 0) == 1);
  REQUIRE(matrix(3, 1) == 1);
  REQUIRE(matrix(3, 2) == 1);

  REQUIRE(info.Type(0) == Datatype::numeric);
  REQUIRE(info.Type(1) == Datatype::numeric);
  REQUIRE(info.Type(2) == Datatype::categorical);
  REQUIRE(info.Type(3) == Datatype::numeric);

  REQUIRE(info.MapString<arma::uword>("", 2) == 0);
  REQUIRE(info.MapString<arma::uword>("1", 2) == 1);

  REQUIRE(info.UnmapString(0, 2) == "");
  REQUIRE(info.UnmapString(1, 2) == "1");

  remove("test.csv");
}

TEST_CASE("CategoricalNontransposedCSVLoadTest02", "[LoadSaveTest]")
{
  fstream f;
  f.open("test.csv", fstream::out);
  f << "1, 1, 1" << endl;
  f << ", 1, 1" << endl;
  f << "1, 1, 1" << endl;
  f << "1, 1, 1" << endl;
  f.close();

  // Load the test CSV.
  arma::umat matrix;
  DatasetInfo info;
  data::Load("test.csv", matrix, info, true, false); // No transpose.

  REQUIRE(matrix.n_cols == 3);
  REQUIRE(matrix.n_rows == 4);

  REQUIRE(matrix(0, 0) == 1);
  REQUIRE(matrix(0, 1) == 1);
  REQUIRE(matrix(0, 2) == 1);
  REQUIRE(matrix(1, 0) == 0);
  REQUIRE(matrix(1, 1) == 1);
  REQUIRE(matrix(1, 2) == 1);
  REQUIRE(matrix(2, 0) == 1);
  REQUIRE(matrix(2, 1) == 1);
  REQUIRE(matrix(2, 2) == 1);
  REQUIRE(matrix(3, 0) == 1);
  REQUIRE(matrix(3, 1) == 1);
  REQUIRE(matrix(3, 2) == 1);

  REQUIRE(info.Type(0) == Datatype::numeric);
  REQUIRE(info.Type(1) == Datatype::categorical);
  REQUIRE(info.Type(2) == Datatype::numeric);
  REQUIRE(info.Type(3) == Datatype::numeric);

  REQUIRE(info.MapString<arma::uword>("", 1) == 0);
  REQUIRE(info.MapString<arma::uword>("1", 1) == 1);

  REQUIRE(info.UnmapString(0, 1) == "");
  REQUIRE(info.UnmapString(1, 1) == "1");

  remove("test.csv");
}

TEST_CASE("CategoricalNontransposedCSVLoadTest03", "[LoadSaveTest]")
{
  fstream f;
  f.open("test.csv", fstream::out);
  f << ",  1, 1" << endl;
  f << "1, 1, 1" << endl;
  f << "1, 1, 1" << endl;
  f << "1, 1, 1" << endl;
  f.close();

  // Load the test CSV.
  arma::umat matrix;
  DatasetInfo info;
  data::Load("test.csv", matrix, info, true, false); // No transpose.

  REQUIRE(matrix.n_cols == 3);
  REQUIRE(matrix.n_rows == 4);

  REQUIRE(matrix(0, 0) == 0);
  REQUIRE(matrix(0, 1) == 1);
  REQUIRE(matrix(0, 2) == 1);
  REQUIRE(matrix(1, 0) == 1);
  REQUIRE(matrix(1, 1) == 1);
  REQUIRE(matrix(1, 2) == 1);
  REQUIRE(matrix(2, 0) == 1);
  REQUIRE(matrix(2, 1) == 1);
  REQUIRE(matrix(2, 2) == 1);
  REQUIRE(matrix(3, 0) == 1);
  REQUIRE(matrix(3, 1) == 1);
  REQUIRE(matrix(3, 2) == 1);

  REQUIRE(info.Type(0) == Datatype::categorical);
  REQUIRE(info.Type(1) == Datatype::numeric);
  REQUIRE(info.Type(2) == Datatype::numeric);
  REQUIRE(info.Type(3) == Datatype::numeric);

  REQUIRE(info.MapString<arma::uword>("", 1) == 0);
  REQUIRE(info.MapString<arma::uword>("1", 1) == 1);

  REQUIRE(info.UnmapString(0, 1) == "");
  REQUIRE(info.UnmapString(1, 1) == "1");

  remove("test.csv");
}

TEST_CASE("CategoricalNontransposedCSVLoadTest04", "[LoadSaveTest]")
{
    fstream f;
    f.open("test.csv", fstream::out);
    f << " 200-DM ,   1  , 1  " << endl;
    f << "  1 , 1  , 1  " << endl;
    f << "  1  ,   1  ,  1  " << endl;
    f << "  1  , 1  , 1  " << endl;
    f.close();

    // Load the test CSV.
    arma::umat matrix;
    DatasetInfo info;
    data::Load("test.csv", matrix, info, true, false); // No transpose.

    REQUIRE(matrix.n_cols == 3);
    REQUIRE(matrix.n_rows == 4);

    REQUIRE(info.Type(0) == Datatype::categorical);
    REQUIRE(info.Type(1) == Datatype::numeric);
    REQUIRE(info.Type(2) == Datatype::numeric);
    REQUIRE(info.Type(3) == Datatype::numeric);

    REQUIRE(matrix(0, 0) == 0);
    REQUIRE(matrix(0, 1) == 1);
    REQUIRE(matrix(0, 2) == 1);
    REQUIRE(matrix(1, 0) == 1);
    REQUIRE(matrix(1, 1) == 1);
    REQUIRE(matrix(1, 2) == 1);
    REQUIRE(matrix(2, 0) == 1);
    REQUIRE(matrix(2, 1) == 1);
    REQUIRE(matrix(2, 2) == 1);
    REQUIRE(matrix(3, 0) == 1);
    REQUIRE(matrix(3, 1) == 1);
    REQUIRE(matrix(3, 2) == 1);

    REQUIRE(info.MapString<arma::uword>("200-DM", 1) == 0);
    REQUIRE(info.MapString<arma::uword>("1", 1) == 1);

    REQUIRE(info.UnmapString(0, 1) == "200-DM");
    REQUIRE(info.UnmapString(1, 1) == "1");

    remove("test.csv");
}

/**
 * A harder test CSV based on the concerns in #658.
 */
TEST_CASE("HarderKeonTest", "[LoadSaveTest]")
{
  fstream f;
  f.open("test.csv", fstream::out);
  f << "a,, 13,\t, 0" << endl;
  f << "b, 3, 14, hello,1" << endl;
  f << "b, 4, 15, , 2" << endl;
  f << ", 5, 16, ," << endl;
  f.close();

  // Load transposed.
  arma::mat dataset;
  data::DatasetInfo info;
  data::Load("test.csv", dataset, info, true, true);

  REQUIRE(dataset.n_rows == 5);
  REQUIRE(dataset.n_cols == 4);

  REQUIRE(info.Dimensionality() == 5);
  REQUIRE(info.NumMappings(0) == 3);
  REQUIRE(info.NumMappings(1) == 4);
  REQUIRE(info.NumMappings(2) == 0);
  REQUIRE(info.NumMappings(3) == 2); // \t and "" are equivalent.
  REQUIRE(info.NumMappings(4) == 4);

  // Now load non-transposed.
  data::DatasetInfo ntInfo;
  data::Load("test.csv", dataset, ntInfo, true, false);

  REQUIRE(dataset.n_rows == 4);
  REQUIRE(dataset.n_cols == 5);

  REQUIRE(ntInfo.Dimensionality() == 4);
  REQUIRE(ntInfo.NumMappings(0) == 4);
  REQUIRE(ntInfo.NumMappings(1) == 5);
  REQUIRE(ntInfo.NumMappings(2) == 5);
  REQUIRE(ntInfo.NumMappings(3) == 3);

  remove("test.csv");
}

/**
 * A simple ARFF load test.  Two attributes, both numeric.
 */
TEST_CASE("SimpleARFFTest", "[LoadSaveTest]")
{
  fstream f;
  f.open("test.arff", fstream::out);
  f << "@relation test" << endl;
  f << endl;
  f << "@attribute one NUMERIC" << endl;
  f << "@attribute two NUMERIC" << endl;
  f << endl;
  f << "@data" << endl;
  f << "1, 2" << endl;
  f << "3, 4" << endl;
  f << "5, 6" << endl;
  f << "7, 8" << endl;
  f.close();

  arma::mat dataset;
  DatasetInfo info;
  data::Load("test.arff", dataset, info);

  REQUIRE(info.Dimensionality() == 2);
  REQUIRE(info.Type(0) == Datatype::numeric);
  REQUIRE(info.Type(1) == Datatype::numeric);

  REQUIRE(dataset.n_rows == 2);
  REQUIRE(dataset.n_cols == 4);

  for (size_t i = 0; i < 8; ++i)
    REQUIRE(dataset[i] == Approx(double(i + 1)).epsilon(1e-7));

  remove("test.arff");
}

/**
 * Another simple ARFF load test.  Three attributes, two categorical, one
 * numeric.
 */
TEST_CASE("SimpleARFFCategoricalTest", "[LoadSaveTest]")
{
  fstream f;
  f.open("test.arff", fstream::out);
  f << "@relation test" << endl;
  f << endl;
  f << "@attribute one STRING" << endl;
  f << "@attribute two REAL" << endl;
  f << endl;
  f << "@attribute three STRING" << endl;
  f << endl;
  f << "% a comment line " << endl;
  f << endl;
  f << "@data" << endl;
  f << "hello, 1, moo" << endl;
  f << "cheese, 2.34, goodbye" << endl;
  f << "seven, 1.03e+5, moo" << endl;
  f << "hello, -1.3, goodbye" << endl;
  f.close();

  arma::mat dataset;
  DatasetInfo info;
  data::Load("test.arff", dataset, info);

  REQUIRE(info.Dimensionality() == 3);

  REQUIRE(info.Type(0) == Datatype::categorical);
  REQUIRE(info.NumMappings(0) == 3);
  REQUIRE(info.Type(1) == Datatype::numeric);
  REQUIRE(info.Type(2) == Datatype::categorical);
  REQUIRE(info.NumMappings(2) == 2);

  REQUIRE(dataset.n_rows == 3);
  REQUIRE(dataset.n_cols == 4);

  // The first dimension must all be different (except the ones that are the
  // same).
  REQUIRE(dataset(0, 0) == dataset(0, 3));
  REQUIRE(dataset(0, 0) != dataset(0, 1));
  REQUIRE(dataset(0, 1) != dataset(0, 2));
  REQUIRE(dataset(0, 2) != dataset(0, 0));

  REQUIRE(dataset(1, 0) == Approx(1.0).epsilon(1e-7));
  REQUIRE(dataset(1, 1) == Approx(2.34).epsilon(1e-7));
  REQUIRE(dataset(1, 2) == Approx(1.03e5).epsilon(1e-7));
  REQUIRE(dataset(1, 3) == Approx(-1.3).epsilon(1e-7));

  REQUIRE(dataset(2, 0) == dataset(2, 2));
  REQUIRE(dataset(2, 1) == dataset(2, 3));
  REQUIRE(dataset(2, 0) != dataset(2, 1));

  remove("test.arff");
}

/**
 * A harder ARFF test, where we have each type of supported value, and some
 * random whitespace too.
 */
TEST_CASE("HarderARFFTest", "[LoadSaveTest]")
{
  fstream f;
  f.open("test.arff", fstream::out);
  f << "@relation    \t test" << endl;
  f << endl;
  f << endl;
  f << "@attribute @@@@flfl numeric" << endl;
  f << endl;
  f << "% comment" << endl;
  f << "@attribute \"hello world\" string" << endl;
  f << "@attribute 12345 integer" << endl;
  f << "@attribute real real" << endl;
  f << "@attribute \"blah blah blah     \t \" numeric % comment" << endl;
  f << "% comment" << endl;
  f << "@data" << endl;
  f << "1, one, 3, 4.5, 6" << endl;
  f << "2, two, 4, 5.5, 7 % comment" << endl;
  f << "3, \"three five, six\", 5, 6.5, 8" << endl;
  f.close();

  arma::mat dataset;
  DatasetInfo info;
  data::Load("test.arff", dataset, info);

  REQUIRE(info.Dimensionality() == 5);

  REQUIRE(info.Type(0) == Datatype::numeric);

  REQUIRE(info.Type(1) == Datatype::categorical);
  REQUIRE(info.NumMappings(1) == 3);

  REQUIRE(info.Type(2) == Datatype::numeric);
  REQUIRE(info.Type(3) == Datatype::numeric);
  REQUIRE(info.Type(4) == Datatype::numeric);

  REQUIRE(dataset.n_rows == 5);
  REQUIRE(dataset.n_cols == 3);

  REQUIRE(dataset(0, 0) == Approx(1.0).epsilon(1e-7));
  REQUIRE(dataset(0, 1) == Approx(2.0).epsilon(1e-7));
  REQUIRE(dataset(0, 2) == Approx(3.0).epsilon(1e-7));

  REQUIRE(dataset(1, 0) != dataset(1, 1));
  REQUIRE(dataset(1, 1) != dataset(1, 2));
  REQUIRE(dataset(1, 0) != dataset(1, 2));

  REQUIRE(dataset(2, 0) == Approx(3.0).epsilon(1e-7));
  REQUIRE(dataset(2, 1) == Approx(4.0).epsilon(1e-7));
  REQUIRE(dataset(2, 2) == Approx(5.0).epsilon(1e-7));

  REQUIRE(dataset(3, 0) == Approx(4.5).epsilon(1e-7));
  REQUIRE(dataset(3, 1) == Approx(5.5).epsilon(1e-7));
  REQUIRE(dataset(3, 2) == Approx(6.5).epsilon(1e-7));

  REQUIRE(dataset(4, 0) == Approx(6.0).epsilon(1e-7));
  REQUIRE(dataset(4, 1) == Approx(7.0).epsilon(1e-7));
  REQUIRE(dataset(4, 2) == Approx(8.0).epsilon(1e-7));

  remove("test.arff");
}

/**
 * If we pass a bad DatasetInfo, it should throw.
 */
TEST_CASE("BadDatasetInfoARFFTest", "[LoadSaveTest]")
{
  fstream f;
  f.open("test.arff", fstream::out);
  f << "@relation    \t test" << endl;
  f << endl;
  f << endl;
  f << "@attribute @@@@flfl numeric" << endl;
  f << endl;
  f << "% comment" << endl;
  f << "@attribute \"hello world\" string" << endl;
  f << "@attribute 12345 integer" << endl;
  f << "@attribute real real" << endl;
  f << "@attribute \"blah blah blah     \t \" numeric % comment" << endl;
  f << "% comment" << endl;
  f << "@data" << endl;
  f << "1, one, 3, 4.5, 6" << endl;
  f << "2, two, 4, 5.5, 7 % comment" << endl;
  f << "3, \"three five, six\", 5, 6.5, 8" << endl;
  f.close();

  arma::mat dataset;
  DatasetInfo info(6);

  REQUIRE_THROWS_AS(data::LoadARFF("test.arff", dataset, info),
      std::invalid_argument);

  remove("test.arff");
}

/**
 * If file is not found, it should throw.
 */
TEST_CASE("NonExistentFileARFFTest", "[LoadSaveTest]")
{
  arma::mat dataset;
  DatasetInfo info;

  Log::Fatal.ignoreInput = true;
  REQUIRE_THROWS_AS(data::LoadARFF("nonexistentfile.arff", dataset, info),
      std::runtime_error);
  Log::Fatal.ignoreInput = false;
}

/**
 * A test to check whether the arff loader is case insensitive to declarations:
 * @relation, @attribute, @data.
 */
TEST_CASE("CaseTest", "[LoadSaveTest]")
{
  arma::mat dataset;

  DatasetMapper<IncrementPolicy> info;

  LoadARFF<double, IncrementPolicy>("casecheck.arff", dataset, info);

  REQUIRE(dataset.n_rows == 2);
  REQUIRE(dataset.n_cols == 3);
}

/**
 * Ensure that a failure happens if we set a category to use capital letters but
 * it receives them in lowercase.
 */
TEST_CASE("CategoryCaseTest", "[LoadSaveTest]")
{
  fstream f;
  f.open("test.arff", fstream::out);
  f << "@relation    \t test" << endl;
  f << endl;
  f << endl;
  f << "@attribute @@@@flfl {A, B, C, D}" << endl;
  f << endl;
  f << "% comment" << endl;
  f << "@attribute \"hello world\" string" << endl;
  f << "@attribute 12345 integer" << endl;
  f << "@attribute real real" << endl;
  f << "@attribute \"blah blah blah     \t \" numeric % comment" << endl;
  f << "% comment" << endl;
  f << "@data" << endl;
  f << "A, one, 3, 4.5, 6" << endl;
  f << "B, two, 4, 5.5, 7 % comment" << endl;
  f << "c, \"three five, six\", 5, 6.5, 8" << endl;
  f.close();

  arma::mat dataset;
  data::DatasetInfo info;

  // Make sure to parse with fatal errors (that's what the `true` parameter
  // means).
  Log::Fatal.ignoreInput = true;
  REQUIRE_THROWS_AS(data::Load("test.arff", dataset, info, true),
      std::runtime_error);
  Log::Fatal.ignoreInput = false;

  remove("test.arff");
}

/**
 * Test that a CSV with the wrong number of columns fails.
 */
TEST_CASE("MalformedCSVTest", "[LoadSaveTest]")
{
  fstream f;
  f.open("test.csv", fstream::out);
  f << "1, 2, 3, 4" << endl;
  f << "5, 6, 7" << endl;
  f << "8, 9, 10, 11" << endl;
  f.close();

  arma::mat dataset;
  DatasetInfo di;

  REQUIRE(!data::Load("test.csv", dataset, di, false));

  remove("test.csv");
}

/**
 * Test that a TSV can load with LoadCSV.
 */
TEST_CASE("LoadCSVTSVTest", "[LoadSaveTest]")
{
  fstream f;
  f.open("test.tsv", fstream::out);
  f << "1\t2\t3\t4" << endl;
  f << "5\t6\t7\t8" << endl;
  f.close();

  arma::mat dataset;
  DatasetInfo di;

  REQUIRE(data::Load("test.tsv", dataset, di, false));

  REQUIRE(dataset.n_cols == 2);
  REQUIRE(dataset.n_rows == 4);

  for (size_t i = 0; i < 8; ++i)
    REQUIRE(dataset[i] == i + 1);

  remove("test.tsv");
}

/**
 * Test that a text file can load with LoadCSV.
 */
TEST_CASE("LoadCSVTXTTest", "[LoadSaveTest]")
{
  fstream f;
  f.open("test.txt", fstream::out);
  f << "1 2 3 4" << endl;
  f << "5 6 7 8" << endl;
  f.close();

  arma::mat dataset;
  DatasetInfo di;

  REQUIRE(data::Load("test.txt", dataset, di, false));

  REQUIRE(dataset.n_cols == 2);
  REQUIRE(dataset.n_rows == 4);

  for (size_t i = 0; i < 8; ++i)
    REQUIRE(dataset[i] == i + 1);

  remove("test.txt");
}

/**
 * Test that a non-transposed CSV with the wrong number of columns fails.
 */
TEST_CASE("MalformedNoTransposeCSVTest", "[LoadSaveTest]")
{
  fstream f;
  f.open("test.csv", fstream::out);
  f << "1, 2, 3, 4" << endl;
  f << "5, 6, 7" << endl;
  f << "8, 9, 10, 11" << endl;
  f.close();

  arma::mat dataset;
  DatasetInfo di;

  REQUIRE(!data::Load("test.csv", dataset, di, false, false));

  remove("test.csv");
}

/**
 * Test that a non-transposed TSV can load with LoadCSV.
 */
TEST_CASE("LoadCSVNoTransposeTSVTest", "[LoadSaveTest]")
{
  fstream f;
  f.open("test.tsv", fstream::out);
  f << "1\t2\t3\t4" << endl;
  f << "5\t6\t7\t8" << endl;
  f.close();

  arma::mat dataset;
  DatasetInfo di;

  REQUIRE(data::Load("test.tsv", dataset, di, false, false));

  REQUIRE(dataset.n_cols == 4);
  REQUIRE(dataset.n_rows == 2);

  REQUIRE(dataset[0] == 1);
  REQUIRE(dataset[1] == 5);
  REQUIRE(dataset[2] == 2);
  REQUIRE(dataset[3] == 6);
  REQUIRE(dataset[4] == 3);
  REQUIRE(dataset[5] == 7);
  REQUIRE(dataset[6] == 4);
  REQUIRE(dataset[7] == 8);

  remove("test.tsv");
}

/**
 * Test that a non-transposed text file can load with LoadCSV.
 */
TEST_CASE("LoadCSVNoTransposeTXTTest", "[LoadSaveTest]")
{
  fstream f;
  f.open("test.txt", fstream::out);
  f << "1 2 3 4" << endl;
  f << "5 6 7 8" << endl;
  f.close();

  arma::mat dataset;
  DatasetInfo di;

  REQUIRE(data::Load("test.txt", dataset, di, false, false));

  REQUIRE(dataset.n_cols == 4);
  REQUIRE(dataset.n_rows == 2);

  REQUIRE(dataset[0] == 1);
  REQUIRE(dataset[1] == 5);
  REQUIRE(dataset[2] == 2);
  REQUIRE(dataset[3] == 6);
  REQUIRE(dataset[4] == 3);
  REQUIRE(dataset[5] == 7);
  REQUIRE(dataset[6] == 4);
  REQUIRE(dataset[7] == 8);

  remove("test.txt");
}

/**
 * Make sure DatasetMapper properly unmaps from non-unique strings.
 */
TEST_CASE("DatasetMapperNonUniqueTest", "[LoadSaveTest]")
{
  DatasetMapper<MissingPolicy> dm(1);

  // Map a couple of strings; they'll map to quiet_NaN().
  dm.MapString<double>("0.5", 0); // No mapping created.
  dm.MapString<double>("hello", 0); // Mapping created.
  dm.MapString<double>("goodbye", 0);
  dm.MapString<double>("cheese", 0);

  double nan = std::numeric_limits<double>::quiet_NaN();
  REQUIRE(dm.NumMappings(0) == 3);
  REQUIRE(dm.NumUnmappings(nan, 0) == 3);

  REQUIRE(dm.UnmapString(nan, 0) == "hello");
  REQUIRE(dm.UnmapString(nan, 0, 0) == "hello");
  REQUIRE(dm.UnmapString(nan, 0, 1) == "goodbye");
  REQUIRE(dm.UnmapString(nan, 0, 2) == "cheese");
}<|MERGE_RESOLUTION|>--- conflicted
+++ resolved
@@ -1088,33 +1088,6 @@
 #endif
 
 /**
-<<<<<<< HEAD
-=======
- * Test one hot encoding.
- */
-TEST_CASE("OneHotEncodingTest", "[LoadSaveTest]")
-{
-  arma::Mat<size_t> matrix;
-  matrix = "1 0;"
-           "0 1;"
-           "1 0;"
-           "1 0;"
-           "1 0;"
-           "1 0;"
-           "0 1;"
-           "1 0;";
-// Output matrix to save onehotencoding results.
-  arma::Mat<size_t> output;
-  arma::irowvec labels("-1 1 -1 -1 -1 -1 1 -1");
-  data::OneHotEncoding(labels, output);
-
-  REQUIRE(matrix.n_cols == output.n_cols);
-  REQUIRE(matrix.n_rows == output.n_rows);
-  CheckMatrices(output, matrix);
-}
-
-/**
->>>>>>> c3a25317
  * Test normalization of labels.
  */
 TEST_CASE("NormalizeLabelSmallDatasetTest", "[LoadSaveTest]")
